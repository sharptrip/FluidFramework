--- conflicted
+++ resolved
@@ -35,15 +35,9 @@
     "@fluidframework/cell": ">=2.0.0-internal.1.3.0 <2.0.0-internal.2.0.0",
     "@fluidframework/common-definitions": "^0.20.1",
     "@fluidframework/common-utils": "^1.0.0",
-<<<<<<< HEAD
     "@fluidframework/merge-tree": ">=2.0.0-internal.1.3.0 <2.0.0-internal.2.0.0",
     "@fluidframework/sequence": ">=2.0.0-internal.1.3.0 <2.0.0-internal.2.0.0",
-    "react": "^16.10.2"
-=======
-    "@fluidframework/merge-tree": ">=2.0.0-internal.1.2.0 <2.0.0-internal.2.0.0",
-    "@fluidframework/sequence": ">=2.0.0-internal.1.2.0 <2.0.0-internal.2.0.0",
     "react": "^17.0.1"
->>>>>>> 8e57682d
   },
   "devDependencies": {
     "@fluidframework/build-common": "^1.0.0",
