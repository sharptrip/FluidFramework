--- conflicted
+++ resolved
@@ -1,10 +1,6 @@
 {
   "name": "@fluid-experimental/data-objects",
-<<<<<<< HEAD
-  "version": "0.59.4000",
-=======
   "version": "0.60.1000",
->>>>>>> 3c923a5a
   "description": "A collection of ready to use Fluid Data Objects",
   "homepage": "https://fluidframework.com",
   "repository": {
@@ -35,21 +31,12 @@
     "tsfmt:fix": "tsfmt --replace"
   },
   "dependencies": {
-<<<<<<< HEAD
-    "@fluidframework/aqueduct": "^0.59.4000",
-    "@fluidframework/common-definitions": "^0.20.1",
-    "@fluidframework/common-utils": "^0.32.1",
-    "@fluidframework/datastore-definitions": "^0.59.4000",
-    "@fluidframework/map": "^0.59.4000",
-    "@fluidframework/runtime-definitions": "^0.59.4000"
-=======
     "@fluidframework/aqueduct": "^0.60.1000",
     "@fluidframework/common-definitions": "^0.20.1",
     "@fluidframework/common-utils": "^0.32.1",
     "@fluidframework/datastore-definitions": "^0.60.1000",
     "@fluidframework/map": "^0.60.1000",
     "@fluidframework/runtime-definitions": "^0.60.1000"
->>>>>>> 3c923a5a
   },
   "devDependencies": {
     "@fluidframework/build-common": "^0.23.0",
