{
  "name": "@fluid-experimental/last-edited",
  "version": "0.60.1000",
  "description": "Tracks the last edited information in the Container.",
  "homepage": "https://fluidframework.com",
  "repository": {
    "type": "git",
    "url": "https://github.com/microsoft/FluidFramework.git",
    "directory": "experimental/framework/last-edited"
  },
  "license": "MIT",
  "author": "Microsoft and contributors",
  "sideEffects": false,
  "main": "dist/index.js",
  "module": "lib/index.js",
  "types": "dist/index.d.ts",
  "scripts": {
    "build": "npm run build:genver && concurrently npm:build:compile npm:lint && npm run build:docs",
    "build:compile": "concurrently npm:tsc npm:build:esnext",
    "build:compile:min": "npm run build:compile",
    "build:docs": "api-extractor run --local --typescript-compiler-folder ../../../node_modules/typescript && copyfiles -u 1 ./_api-extractor-temp/doc-models/* ../../../_api-extractor-temp/",
    "build:esnext": "tsc --project ./tsconfig.esnext.json",
    "build:full": "npm run build",
    "build:full:compile": "npm run build:compile",
    "build:genver": "gen-version",
    "ci:build:docs": "api-extractor run --typescript-compiler-folder ../../../node_modules/typescript && copyfiles -u 1 ./_api-extractor-temp/* ../../../_api-extractor-temp/",
    "clean": "rimraf dist lib *.tsbuildinfo *.build.log",
    "eslint": "eslint --format stylish src",
    "eslint:fix": "eslint --format stylish src --fix --fix-type problem,suggestion,layout",
    "lint": "npm run eslint",
    "lint:fix": "npm run eslint:fix",
    "tsc": "tsc",
    "tsfmt": "tsfmt --verify",
    "tsfmt:fix": "tsfmt --replace"
  },
  "nyc": {
    "all": true,
    "cache-dir": "nyc/.cache",
    "exclude": [
      "src/test/**/*.ts",
      "dist/test/**/*.js"
    ],
    "exclude-after-remap": false,
    "include": [
      "src/**/*.ts",
      "dist/**/*.js"
    ],
    "report-dir": "nyc/report",
    "reporter": [
      "cobertura",
      "html",
      "text"
    ],
    "temp-directory": "nyc/.nyc_output"
  },
  "dependencies": {
    "@fluidframework/aqueduct": "^0.60.1000",
    "@fluidframework/common-definitions": "^0.20.1",
    "@fluidframework/container-runtime": "^0.60.1000",
    "@fluidframework/container-runtime-definitions": "^0.60.1000",
    "@fluidframework/core-interfaces": "^0.43.1000",
<<<<<<< HEAD
    "@fluidframework/protocol-definitions": "^0.1028.1000",
    "@fluidframework/runtime-utils": "^0.60.1000",
    "@fluidframework/shared-summary-block": "^0.60.1000"
  },
  "devDependencies": {
    "@fluidframework/build-common": "^0.23.0",
    "@fluidframework/eslint-config-fluid": "^0.28.2000-0",
    "@fluidframework/mocha-test-setup": "^0.60.1000",
=======
    "@fluidframework/protocol-definitions": "^0.1028.2000-0",
    "@fluidframework/runtime-utils": "^0.59.4000",
    "@fluidframework/shared-summary-block": "^0.59.4000"
  },
  "devDependencies": {
    "@fluidframework/build-common": "^0.23.0",
    "@fluidframework/eslint-config-fluid": "^0.28.2000",
    "@fluidframework/mocha-test-setup": "^0.59.4000",
>>>>>>> 73929f26
    "@microsoft/api-extractor": "^7.22.2",
    "@rushstack/eslint-config": "^2.5.1",
    "@types/mocha": "^9.1.1",
    "@types/node": "^14.18.0",
    "@typescript-eslint/eslint-plugin": "~5.9.0",
    "@typescript-eslint/parser": "~5.9.0",
    "concurrently": "^6.2.0",
    "copyfiles": "^2.1.0",
    "eslint": "~8.6.0",
    "eslint-plugin-editorconfig": "~3.2.0",
    "eslint-plugin-eslint-comments": "~3.2.0",
    "eslint-plugin-import": "~2.25.4",
    "eslint-plugin-jest": "~26.1.3",
    "eslint-plugin-jsdoc": "~39.3.0",
    "eslint-plugin-mocha": "~10.0.3",
    "eslint-plugin-promise": "~6.0.0",
    "eslint-plugin-react": "~7.28.0",
    "eslint-plugin-tsdoc": "~0.2.14",
    "eslint-plugin-unicorn": "~40.0.0",
    "mocha": "^10.0.0",
    "nyc": "^15.0.0",
    "rimraf": "^2.6.2",
    "typescript": "~4.5.5",
    "typescript-formatter": "7.1.0"
  }
}<|MERGE_RESOLUTION|>--- conflicted
+++ resolved
@@ -59,7 +59,6 @@
     "@fluidframework/container-runtime": "^0.60.1000",
     "@fluidframework/container-runtime-definitions": "^0.60.1000",
     "@fluidframework/core-interfaces": "^0.43.1000",
-<<<<<<< HEAD
     "@fluidframework/protocol-definitions": "^0.1028.1000",
     "@fluidframework/runtime-utils": "^0.60.1000",
     "@fluidframework/shared-summary-block": "^0.60.1000"
@@ -68,16 +67,6 @@
     "@fluidframework/build-common": "^0.23.0",
     "@fluidframework/eslint-config-fluid": "^0.28.2000-0",
     "@fluidframework/mocha-test-setup": "^0.60.1000",
-=======
-    "@fluidframework/protocol-definitions": "^0.1028.2000-0",
-    "@fluidframework/runtime-utils": "^0.59.4000",
-    "@fluidframework/shared-summary-block": "^0.59.4000"
-  },
-  "devDependencies": {
-    "@fluidframework/build-common": "^0.23.0",
-    "@fluidframework/eslint-config-fluid": "^0.28.2000",
-    "@fluidframework/mocha-test-setup": "^0.59.4000",
->>>>>>> 73929f26
     "@microsoft/api-extractor": "^7.22.2",
     "@rushstack/eslint-config": "^2.5.1",
     "@types/mocha": "^9.1.1",
