{
  "name": "@fluid-experimental/sequence-deprecated",
  "version": "2.0.0-internal.3.0.0",
  "description": "Deprecated distributed sequences",
  "homepage": "https://fluidframework.com",
  "repository": {
    "type": "git",
    "url": "https://github.com/microsoft/FluidFramework.git",
    "directory": "experimental/dds/sequence-deprecated"
  },
  "license": "MIT",
  "author": "Microsoft and contributors",
  "sideEffects": false,
  "main": "dist/index.js",
  "module": "lib/index.js",
  "types": "dist/index.d.ts",
  "scripts": {
    "build": "npm run build:genver && concurrently npm:build:compile npm:lint && npm run build:docs",
    "build:commonjs": "npm run tsc && npm run typetests:gen && npm run build:test",
    "build:compile": "concurrently npm:build:commonjs npm:build:esnext",
    "build:docs": "api-extractor run --local --typescript-compiler-folder ../../../node_modules/typescript && copyfiles -u 1 ./_api-extractor-temp/doc-models/* ../../../_api-extractor-temp/",
    "build:esnext": "tsc --project ./tsconfig.esnext.json",
    "build:full": "npm run build",
    "build:full:compile": "npm run build:compile",
    "build:genver": "gen-version",
    "build:test": "tsc --project ./src/test/tsconfig.json",
    "ci:build:docs": "api-extractor run --typescript-compiler-folder ../../../node_modules/typescript && copyfiles -u 1 ./_api-extractor-temp/* ../../../_api-extractor-temp/",
    "clean": "rimraf dist lib *.tsbuildinfo *.build.log",
    "eslint": "eslint --format stylish src",
    "eslint:fix": "eslint --format stylish src --fix --fix-type problem,suggestion,layout",
    "lint": "npm run eslint",
    "lint:fix": "npm run eslint:fix",
    "test": "npm run test:mocha",
    "test:coverage": "nyc npm test -- --reporter xunit --reporter-option output=nyc/junit-report.xml",
    "test:mocha": "mocha --recursive dist/test/**/*.spec.js -r node_modules/@fluidframework/mocha-test-setup --unhandled-rejections=strict",
    "test:mocha:verbose": "cross-env FLUID_TEST_VERBOSE=1 npm run test:mocha",
    "tsc": "tsc",
    "tsfmt": "tsfmt --verify",
    "tsfmt:fix": "tsfmt --replace",
    "typetests:gen": "fluid-type-validator -g -d ."
  },
  "nyc": {
    "all": true,
    "cache-dir": "nyc/.cache",
    "exclude": [
      "src/test/**/*.ts",
      "dist/test/**/*.js"
    ],
    "exclude-after-remap": false,
    "include": [
      "src/**/*.ts",
      "dist/**/*.js"
    ],
    "report-dir": "nyc/report",
    "reporter": [
      "cobertura",
      "html",
      "text"
    ],
    "temp-directory": "nyc/.nyc_output"
  },
  "dependencies": {
    "@fluidframework/core-interfaces": ">=2.0.0-internal.3.0.0 <2.0.0-internal.4.0.0",
    "@fluidframework/datastore-definitions": ">=2.0.0-internal.3.0.0 <2.0.0-internal.4.0.0",
    "@fluidframework/merge-tree": ">=2.0.0-internal.3.0.0 <2.0.0-internal.4.0.0",
    "@fluidframework/sequence": ">=2.0.0-internal.3.0.0 <2.0.0-internal.4.0.0",
    "@fluidframework/shared-object-base": ">=2.0.0-internal.3.0.0 <2.0.0-internal.4.0.0"
  },
  "devDependencies": {
<<<<<<< HEAD
    "@fluid-experimental/sequence-deprecated-previous": "npm:@fluid-experimental/sequence-deprecated@2.0.0-internal.2.0.0",
    "@fluid-internal/test-dds-utils": ">=2.0.0-internal.2.1.0 <2.0.0-internal.3.0.0",
=======
    "@fluid-internal/test-dds-utils": ">=2.0.0-internal.3.0.0 <2.0.0-internal.4.0.0",
>>>>>>> 7cf7f68e
    "@fluidframework/build-common": "^1.0.0",
    "@fluidframework/build-tools": "^0.4.6000",
    "@fluidframework/eslint-config-fluid": "^1.0.0",
    "@fluidframework/mocha-test-setup": ">=2.0.0-internal.3.0.0 <2.0.0-internal.4.0.0",
    "@fluidframework/test-runtime-utils": ">=2.0.0-internal.3.0.0 <2.0.0-internal.4.0.0",
    "@microsoft/api-extractor": "^7.22.2",
    "@rushstack/eslint-config": "^2.5.1",
    "@types/diff": "^3.5.1",
    "@types/mocha": "^9.1.1",
    "@types/node": "^14.18.0",
    "concurrently": "^6.2.0",
    "copyfiles": "^2.4.1",
    "cross-env": "^7.0.2",
    "diff": "^3.5.0",
    "eslint": "~8.6.0",
    "mocha": "^10.0.0",
    "nyc": "^15.0.0",
    "rimraf": "^2.6.2",
    "typescript": "~4.5.5",
    "typescript-formatter": "7.1.0"
  },
  "typeValidation": {
    "disabled": true,
    "version": "2.0.0-internal.2.1.0",
    "broken": {}
  }
}<|MERGE_RESOLUTION|>--- conflicted
+++ resolved
@@ -67,12 +67,8 @@
     "@fluidframework/shared-object-base": ">=2.0.0-internal.3.0.0 <2.0.0-internal.4.0.0"
   },
   "devDependencies": {
-<<<<<<< HEAD
     "@fluid-experimental/sequence-deprecated-previous": "npm:@fluid-experimental/sequence-deprecated@2.0.0-internal.2.0.0",
-    "@fluid-internal/test-dds-utils": ">=2.0.0-internal.2.1.0 <2.0.0-internal.3.0.0",
-=======
     "@fluid-internal/test-dds-utils": ">=2.0.0-internal.3.0.0 <2.0.0-internal.4.0.0",
->>>>>>> 7cf7f68e
     "@fluidframework/build-common": "^1.0.0",
     "@fluidframework/build-tools": "^0.4.6000",
     "@fluidframework/eslint-config-fluid": "^1.0.0",
@@ -96,7 +92,7 @@
   },
   "typeValidation": {
     "disabled": true,
-    "version": "2.0.0-internal.2.1.0",
+    "version": "2.0.0-internal.3.0.0",
     "broken": {}
   }
 }