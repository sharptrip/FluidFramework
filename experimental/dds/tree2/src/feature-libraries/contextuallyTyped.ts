/*!
 * Copyright (c) Microsoft Corporation and contributors. All rights reserved.
 * Licensed under the MIT License.
 */

import { assert } from "@fluidframework/common-utils";
import { fail } from "../util";
import {
	EmptyKey,
	FieldKey,
	isGlobalFieldKey,
	keyFromSymbol,
	Value,
	TreeStoredSchema,
	ValueSchema,
	FieldStoredSchema,
	LocalFieldKey,
	SchemaDataAndPolicy,
	lookupGlobalFieldSchema,
	TreeSchemaIdentifier,
	lookupTreeSchema,
	TreeTypeSet,
	MapTree,
	symbolIsFieldKey,
	ITreeCursorSynchronous,
} from "../core";
// TODO:
// This module currently is assuming use of defaultFieldKinds.
// The field kinds should instead come from a view schema registry thats provided somewhere.
import { fieldKinds } from "./defaultFieldKinds";
import {
	AllowedTypes,
	FieldKind,
	FieldSchema,
	Multiplicity,
	TreeSchema,
	allowedTypesToTypeSet,
} from "./modular-schema";
import { singleMapTreeCursor } from "./mapTreeCursor";
import { areCursors, isPrimitive } from "./editable-tree";
import { AllowedTypesToTypedTrees, ApiMode, TypedField, TypedNode } from "./schema-aware";

/**
 * This library defines a tree data format that can infer its types from context.
 * It can only be used when the schema is known.
 * The format is optimized for ergonomics when the developer knows the schema,
 * and needs to declare or navigate trees.
 *
 * The format defined here is very tolerant to optimize for flexibility of expressing trees:
 * APIs exposing data in this format should likely further constrain what is allowed.
 * For example guarantee which fields and nodes should be inlined, and that types will be required everywhere.
 * See {@link EditableTree} for an example of this.
 */

/**
 * String which identifies this code.
 * Targeted at developers: can be used for symbol strings, or other developer targeted strings,
 * like error messages.
 */
const scope = "contextuallyTyped";

/**
 * A symbol for the name of the type of a tree in contexts where string keys are already in use for fields.
 * See {@link TreeSchemaIdentifier}.
 * @alpha
 */
export const typeNameSymbol: unique symbol = Symbol(`${scope}:typeName`);

/**
 * A symbol for the value of a tree node in contexts where string keys are already in use for fields.
 * @alpha
 */
export const valueSymbol: unique symbol = Symbol(`${scope}:value`);

/**
 * @alpha
 */
export type PrimitiveValue = string | boolean | number;

/**
 * @alpha
 */
export function isPrimitiveValue(nodeValue: Value): nodeValue is PrimitiveValue {
	return nodeValue !== undefined && typeof nodeValue !== "object";
}

export function allowsValue(schema: ValueSchema, nodeValue: Value): boolean {
	switch (schema) {
		case ValueSchema.String:
			return typeof nodeValue === "string";
		case ValueSchema.Number:
			return typeof nodeValue === "number";
		case ValueSchema.Boolean:
			return typeof nodeValue === "boolean";
		case ValueSchema.Nothing:
			return typeof nodeValue === "undefined";
		case ValueSchema.Serializable:
			return true;
		default:
			fail("invalid value schema");
	}
}

/**
 * @returns the key and the schema of the primary field out of the given tree schema.
 *
 * See note on {@link EmptyKey} for what is a primary field.
 * @alpha
 */
export function getPrimaryField(
	schema: TreeStoredSchema,
): { key: LocalFieldKey; schema: FieldStoredSchema } | undefined {
	// TODO: have a better mechanism for this. See note on EmptyKey.
	const field = schema.localFields.get(EmptyKey);
	if (field === undefined) {
		return undefined;
	}
	return { key: EmptyKey, schema: field };
}

// TODO: this (and most things in this file) should use ViewSchema, and already have the full kind information.
export function getFieldSchema(
	field: FieldKey,
	schemaData: SchemaDataAndPolicy,
	schema?: TreeStoredSchema,
): FieldStoredSchema {
	if (isGlobalFieldKey(field)) {
		return lookupGlobalFieldSchema(schemaData, keyFromSymbol(field));
	}
	assert(
		schema !== undefined,
		0x423 /* The field is a local field, a parent schema is required. */,
	);
	return schema.localFields.get(field) ?? schema.extraLocalFields;
}

export function getFieldKind(fieldSchema: FieldStoredSchema): FieldKind {
	// TODO:
	// This module currently is assuming use of defaultFieldKinds.
	// The field kinds should instead come from a view schema registry thats provided somewhere.
	return fieldKinds.get(fieldSchema.kind.identifier) ?? fail("missing field kind");
}

/**
 * @returns all allowed child types for `typeSet`.
 */
export function getAllowedTypes(
	schema: SchemaDataAndPolicy,
	typeSet: TreeTypeSet,
): ReadonlySet<TreeSchemaIdentifier> {
	// TODO: Performance: avoid the `undefined` case being frequent, possibly with caching in the caller of `getPossibleChildTypes`.
	return typeSet ?? new Set(schema.treeSchema.keys());
}

/**
 * @returns all types, for which the data is schema-compatible.
 */
export function getPossibleTypes(
	schemaData: SchemaDataAndPolicy,
	typeSet: TreeTypeSet,
	data: ContextuallyTypedNodeData,
) {
	// All types allowed by schema
	const allowedTypes = getAllowedTypes(schemaData, typeSet);

	const possibleTypes: TreeSchemaIdentifier[] = [];
	for (const allowed of allowedTypes) {
		if (shallowCompatibilityTest(schemaData, allowed, data)) {
			possibleTypes.push(allowed);
		}
	}
	return possibleTypes;
}

/**
 * A symbol used to define a {@link MarkedArrayLike} interface.
 * @alpha
 */
export const arrayLikeMarkerSymbol: unique symbol = Symbol("editable-tree:arrayLikeMarker");

/**
 * Can be used to mark a type which works like an array, but is not compatible with `Array.isArray`.
 * @alpha
 */
export interface MarkedArrayLike<TGet, TSet extends TGet = TGet> extends ArrayLikeMut<TGet, TSet> {
	readonly [arrayLikeMarkerSymbol]: true;
	[Symbol.iterator](): IterableIterator<TGet>;
}

/**
 * Can be used to mark a type which works like an array, but is not compatible with `Array.isArray`.
 * @alpha
 */
export interface ReadonlyMarkedArrayLike<T> extends ArrayLike<T> {
	readonly [arrayLikeMarkerSymbol]: true;
	[Symbol.iterator](): IterableIterator<T>;
}

/**
 * `ArrayLike` numeric indexed access, but writable.
 *
 * @remarks
 * Note that due to language limitations, this also allows reading as TSet.
 * This is why `TSet extends TGet` is required.
 *
 * See https://github.com/microsoft/TypeScript/issues/43826.
 * @alpha
 */
export interface ArrayLikeMut<TGet, TSet extends TGet = TGet> extends ArrayLike<TGet> {
	[n: number]: TSet;
}

/**
 * Content of a tree which needs external schema information to interpret.
 *
 * This format is intended for concise authoring of tree literals when the schema is statically known.
 *
 * Once schema aware APIs are implemented, they can be used to provide schema specific subsets of this type.
 * @alpha
 */
export type ContextuallyTypedNodeData =
	| ContextuallyTypedNodeDataObject
	| PrimitiveValue
	| readonly ContextuallyTypedNodeData[]
	| MarkedArrayLike<ContextuallyTypedNodeData>;

/**
 * Content of a field which needs external schema information to interpret.
 *
 * This format is intended for concise authoring of tree literals when the schema is statically known.
 *
 * Once schema aware APIs are implemented, they can be used to provide schema specific subsets of this type.
 * @alpha
 */
export type ContextuallyTypedFieldData = ContextuallyTypedNodeData | undefined;

/**
 * Checks the type of a `ContextuallyTypedNodeData`.
 */
export function isArrayLike(
	data: ContextuallyTypedFieldData,
): data is
	| readonly ContextuallyTypedNodeData[]
	| ReadonlyMarkedArrayLike<ContextuallyTypedNodeData> {
	if (typeof data !== "object") {
		return false;
	}
	return (
		(data as Partial<MarkedArrayLike<ContextuallyTypedNodeData>>)[arrayLikeMarkerSymbol] ===
			true || Array.isArray(data)
	);
}

/**
 * Checks the type of a `ContextuallyTypedNodeData`.
 * @alpha
 */
export function isContextuallyTypedNodeDataObject(
	data: ContextuallyTypedNodeData | undefined,
): data is ContextuallyTypedNodeDataObject {
	return !(isPrimitiveValue(data) || isArrayLike(data) || data === null);
}

/**
 * Object case of {@link ContextuallyTypedNodeData}.
 * @alpha
 */
export interface ContextuallyTypedNodeDataObject {
	/**
	 * Value stored on this node.
	 */
	readonly [valueSymbol]?: Value;

	/**
	 * The type of the node.
	 * If this node is well-formed, it must follow this schema.
	 */
	readonly [typeNameSymbol]?: string;

	/**
	 * Fields of this node, indexed by their field keys.
	 *
	 * Allow explicit undefined for compatibility with EditableTree, and type-safety on read.
	 */
	// TODO: make sure explicit undefined is actually handled correctly.
	[key: FieldKey]: ContextuallyTypedFieldData;

	/**
	 * Fields of this node, indexed by their field keys as strings.
	 *
	 * Allow unbranded local field keys and a convenience for literals.
	 */
	[key: string]: ContextuallyTypedFieldData;
}

/**
 * Checks if data might be schema-compatible.
 *
 * @returns false if `data` is incompatible with `type` based on a cheap/shallow check.
 *
 * Note that this may return true for cases where data is incompatible, but it must not return false in cases where the data is compatible.
 */
function shallowCompatibilityTest(
	schemaData: SchemaDataAndPolicy,
	type: TreeSchemaIdentifier,
	data: ContextuallyTypedNodeData,
): boolean {
	assert(!areCursors(data), "cursors cannot be used as contextually typed data.");
	assert(
		data !== undefined,
		"undefined cannot be used as contextually typed data. Use ContextuallyTypedFieldData.",
	);
	const schema = lookupTreeSchema(schemaData, type);
	if (isPrimitiveValue(data)) {
		return isPrimitive(schema) && allowsValue(schema.value, data);
	}
	if (isArrayLike(data)) {
		const primary = getPrimaryField(schema);
		return (
			primary !== undefined &&
			getFieldKind(primary.schema).multiplicity === Multiplicity.Sequence
		);
	}
	if (data[typeNameSymbol] !== undefined) {
		return data[typeNameSymbol] === type;
	}
	// For now, consider all not explicitly typed objects shallow compatible.
	// This will require explicit differentiation in polymorphic cases rather than automatic structural differentiation.

	// Special case primitive schema to not be compatible with data with local fields.
	if (isPrimitive(schema)) {
		if (fieldKeysFromData(data).length > 0) {
			return false;
		}
	}

	return true;
}

/**
 * Construct a tree from ContextuallyTypedNodeData.
 *
 * TODO: this should probably be refactored into a `try` function which either returns a Cursor or a SchemaError with a path to the error.
 * @alpha
 */
export function cursorFromContextualData(
	schemaData: SchemaDataAndPolicy,
	typeSet: TreeTypeSet,
	data: ContextuallyTypedNodeData,
): ITreeCursorSynchronous {
	const mapTree = applyTypesFromContext(schemaData, typeSet, data);
	return singleMapTreeCursor(mapTree);
}

/**
 * Strongly typed {@link cursorFromContextualData} for a TreeSchema
 * @alpha
 */
export function cursorForTypedTreeData<T extends TreeSchema>(
	schemaData: SchemaDataAndPolicy,
	schema: T,
	data: TypedNode<T, ApiMode.Simple>,
): ITreeCursorSynchronous {
	return cursorFromContextualData(
		schemaData,
		new Set([schema.name]),
		data as ContextuallyTypedNodeData,
	);
}

/**
 * Strongly typed {@link cursorFromContextualData} for AllowedTypes.
 * @alpha
 */
export function cursorForTypedData<T extends AllowedTypes>(
	schemaData: SchemaDataAndPolicy,
	schema: T,
	data: AllowedTypesToTypedTrees<ApiMode.Simple, T>,
): ITreeCursorSynchronous {
	return cursorFromContextualData(
		schemaData,
		allowedTypesToTypeSet(schema),
		data as unknown as ContextuallyTypedNodeData,
	);
}

/**
 * Construct a tree from ContextuallyTypedNodeData.
 *
 * TODO: this should probably be refactored into a `try` function which either returns a Cursor or a SchemaError with a path to the error.
 * TODO: migrate APIs which take arrays of cursors to take cursors in fields mode.
 */
export function cursorsFromContextualData(
	schemaData: SchemaDataAndPolicy,
	field: FieldStoredSchema,
	data: ContextuallyTypedNodeData | undefined,
): ITreeCursorSynchronous[] {
	const mapTrees = applyFieldTypesFromContext(schemaData, field, data);
	return mapTrees.map(singleMapTreeCursor);
}

/**
 * Strongly typed {@link cursorsFromContextualData} for a FieldSchema
 * @alpha
 */
export function cursorsForTypedFieldData<T extends FieldSchema>(
	schemaData: SchemaDataAndPolicy,
	schema: T,
	data: TypedField<T, ApiMode.Simple>,
): ITreeCursorSynchronous {
	return cursorFromContextualData(schemaData, schema.types, data as ContextuallyTypedNodeData);
}

/**
 * Construct a MapTree from ContextuallyTypedNodeData.
 *
 * TODO: this should probably be refactored into a `try` function which either returns a MapTree or a SchemaError with a path to the error.
 * TODO: test suite.
 *
 * @remarks
 * This version is only exported as a more testable entry point than `cursorFromContextualData` which keeps the use of `MapTree` as an implementation detail.
 * This should not be reexported from the parent module.
 */
export function applyTypesFromContext(
	schemaData: SchemaDataAndPolicy,
	typeSet: TreeTypeSet,
	data: ContextuallyTypedNodeData,
): MapTree {
	const possibleTypes: TreeSchemaIdentifier[] = getPossibleTypes(schemaData, typeSet, data);

	assert(
		possibleTypes.length !== 0,
		0x4d4 /* data incompatible with all types allowed by the schema */,
	);
	assert(
		possibleTypes.length === 1,
		0x4d5 /* data compatible with more than one type allowed by the schema */,
	);

	const type = possibleTypes[0];
	const schema = lookupTreeSchema(schemaData, type);
	if (isPrimitiveValue(data)) {
		// This check avoids returning an out of schema node
		// in the case where schema permits the value, but has required fields.
		assert(
			isPrimitive(schema),
			0x5c3 /* Schema must be primitive when providing a primitive value */,
		);
		assert(
			allowsValue(schema.value, data),
			0x4d3 /* unsupported schema for provided primitive */,
		);
		return { value: data, type, fields: new Map() };
	} else if (isArrayLike(data)) {
		const primary = getPrimaryField(schema);
		assert(
			primary !== undefined,
			0x4d6 /* array data reported comparable with the schema without a primary field */,
		);
		const children = applyFieldTypesFromContext(schemaData, primary.schema, data);
<<<<<<< HEAD
		// TODO: alternatively, one could allow sequence fields to have no children in `chunkField`. tbd.
		// As primary fields have special meaning, by setting `root.foo = []` one might assume that
		// an array index (i.e. the primary field) is not empty anymore,
		// in contrast to the sequence fields, for which the content setter makes `foo` to be "really" non-existent.
		// This fix makes primary fields to be non-existent as well,
		// BUT, if such semantics is not desirable, one might consider to change the `chunkField` function instead,
		// where the field to be chunked is currently asserted to have at least one child node.
		return {
			value: undefined,
			type,
			fields: children.length ? new Map([[primary.key, children]]) : new Map(),
		};
=======
		return children.length > 0
			? { value: undefined, type, fields: new Map([[primary.key, children]]) }
			: { value: undefined, type, fields: new Map() };
>>>>>>> 2c59c9b2
	} else {
		const fields: Map<FieldKey, MapTree[]> = new Map();
		for (const key of fieldKeysFromData(data)) {
			assert(!fields.has(key), "Keys should not be duplicated");
			const childSchema = getFieldSchema(key, schemaData, schema);
			const children = applyFieldTypesFromContext(schemaData, childSchema, data[key]);
			if (children.length > 0) {
				fields.set(key, children);
			}
		}

		const value = data[valueSymbol];
		assert(
			allowsValue(schema.value, value),
			0x4d7 /* provided value not permitted by the schema */,
		);
		return { value, type, fields };
	}
}

function fieldKeysFromData(data: ContextuallyTypedNodeDataObject): FieldKey[] {
	const keys: (string | symbol)[] = Reflect.ownKeys(data).filter(
		(key) => typeof key === "string" || symbolIsFieldKey(key),
	);
	return keys as FieldKey[];
}

/**
 * Construct a MapTree from ContextuallyTypedNodeData.
 *
 * TODO: this should probably be refactored into a `try` function which either returns a MapTree or a SchemaError with a path to the error.
 * TODO: test suite.
 *
 * @remarks
 * This version is only exported as a more testable entry point than `cursorsFromContextualData` which keeps the use of `MapTree` as an implementation detail.
 * This should not be reexported from the parent module.
 */
export function applyFieldTypesFromContext(
	schemaData: SchemaDataAndPolicy,
	field: FieldStoredSchema,
	data: ContextuallyTypedFieldData,
): MapTree[] {
	const multiplicity = getFieldKind(field).multiplicity;
	if (data === undefined) {
		assert(
			multiplicity === Multiplicity.Forbidden || multiplicity === Multiplicity.Optional,
			0x4d8 /* `undefined` provided for a field that does not support `undefined` */,
		);
		return [];
	}
	if (multiplicity === Multiplicity.Sequence) {
		assert(isArrayLike(data), 0x4d9 /* expected array for a sequence field */);
		const children = Array.from(data, (child) =>
			applyTypesFromContext(schemaData, field.types, child),
		);
		return children;
	}
	assert(
		multiplicity === Multiplicity.Value || multiplicity === Multiplicity.Optional,
		0x4da /* single value provided for an unsupported field */,
	);
	return [applyTypesFromContext(schemaData, field.types, data)];
}<|MERGE_RESOLUTION|>--- conflicted
+++ resolved
@@ -458,24 +458,9 @@
 			0x4d6 /* array data reported comparable with the schema without a primary field */,
 		);
 		const children = applyFieldTypesFromContext(schemaData, primary.schema, data);
-<<<<<<< HEAD
-		// TODO: alternatively, one could allow sequence fields to have no children in `chunkField`. tbd.
-		// As primary fields have special meaning, by setting `root.foo = []` one might assume that
-		// an array index (i.e. the primary field) is not empty anymore,
-		// in contrast to the sequence fields, for which the content setter makes `foo` to be "really" non-existent.
-		// This fix makes primary fields to be non-existent as well,
-		// BUT, if such semantics is not desirable, one might consider to change the `chunkField` function instead,
-		// where the field to be chunked is currently asserted to have at least one child node.
-		return {
-			value: undefined,
-			type,
-			fields: children.length ? new Map([[primary.key, children]]) : new Map(),
-		};
-=======
 		return children.length > 0
 			? { value: undefined, type, fields: new Map([[primary.key, children]]) }
 			: { value: undefined, type, fields: new Map() };
->>>>>>> 2c59c9b2
 	} else {
 		const fields: Map<FieldKey, MapTree[]> = new Map();
 		for (const key of fieldKeysFromData(data)) {
