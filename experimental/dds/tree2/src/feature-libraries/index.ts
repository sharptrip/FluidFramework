--- conflicted
+++ resolved
@@ -30,11 +30,8 @@
 	EditableTreeEvents,
 	on,
 	contextSymbol,
-<<<<<<< HEAD
 	forEachField,
-=======
 	NewFieldContent,
->>>>>>> 4c4ed0f6
 } from "./editable-tree";
 
 export {
