--- conflicted
+++ resolved
@@ -109,12 +109,8 @@
     "outputName": "jest-junit-report.xml"
   },
   "typeValidation": {
-<<<<<<< HEAD
-    "version": "2.0.0-internal.3.0.0",
-=======
     "version": "2.0.0-internal.2.2.0",
     "baselineRange": "2.0.0-internal.2.0.0",
->>>>>>> feefa980
     "broken": {}
   }
 }