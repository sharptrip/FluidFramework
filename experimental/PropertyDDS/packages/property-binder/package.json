{
<<<<<<< HEAD
	"name": "@fluid-experimental/property-binder",
	"version": "2.0.0-internal.3.1.0",
	"description": "Data Binder for Fluid PropertyDDS",
	"keywords": [],
	"homepage": "https://fluidframework.com",
	"repository": {
		"type": "git",
		"url": "https://github.com/microsoft/FluidFramework.git",
		"directory": "experimental/PropertyDDS/packages/property-binder"
	},
	"license": "MIT",
	"author": "Microsoft and contributors",
	"main": "dist/index.js",
	"module": "lib/index.js",
	"types": "dist/index.d.ts",
	"files": [
		"dist/**/*",
		"lib/**/*",
		"dist/index.d.ts"
	],
	"scripts": {
		"build": "concurrently npm:build:compile npm:lint",
		"postbuild": "npm run gen:tscdef",
		"build:commonjs": "npm run tsc && npm run build:test",
		"build:compile": "concurrently npm:build:commonjs npm:build:esnext",
		"build:esnext": "tsc --project ./tsconfig.esnext.json",
		"build:full": "npm run build",
		"build:full:compile": "npm run build:compile",
		"build:test": "tsc --project ./src/test/tsconfig.json",
		"clean": "rimraf dist lib *.tsbuildinfo *.build.log",
		"doc": "cross-var appfw-typedoc $npm_package_name",
		"eslint": "eslint --format stylish src",
		"eslint:fix": "eslint --format stylish src --fix --fix-type problem,suggestion,layout",
		"format": "npm run prettier:fix",
		"gen:tscdef": "tsc -p tsconfig.json --outDir dist -d",
		"lint": "npm run prettier && npm run eslint",
		"lint:fix": "npm run prettier:fix && npm run eslint:fix",
		"precit": "bash -c \"npm run test -- --reporters dots; echo '----------Linting----------'; npm run lint; echo '----------Docs----------'; npm run doc\"",
		"prepublishOnly": "npm run test:dist",
		"prettier": "prettier --check . --ignore-path ../../../../.prettierignore",
		"prettier:fix": "prettier --write . --ignore-path ../../../../.prettierignore",
		"test": "npm run test:jest",
		"pretest:coverage": "rimraf coverage/",
		"test:coverage": "nyc npm test -- --reporter xunit --reporter-option output=nyc/junit-report.xml",
		"test:jest": "jest",
		"tsc": "tsc"
	},
	"nyc": {
		"all": true,
		"cache-dir": "nyc/.cache",
		"exclude": [
			"src/test/**/*.ts",
			"dist/test/**/*.js"
		],
		"exclude-after-remap": false,
		"include": [
			"src/**/*.ts",
			"dist/**/*.js"
		],
		"report-dir": "nyc/report",
		"reporter": [
			"cobertura",
			"html",
			"text"
		],
		"temp-directory": "nyc/.nyc_output"
	},
	"dependencies": {
		"@babel/runtime": "^7.13.7",
		"@fluid-experimental/property-changeset": ">=2.0.0-internal.3.1.0 <2.0.0-internal.4.0.0",
		"@fluid-experimental/property-dds": ">=2.0.0-internal.3.1.0 <2.0.0-internal.4.0.0",
		"@fluid-experimental/property-properties": ">=2.0.0-internal.3.1.0 <2.0.0-internal.4.0.0",
		"lodash": "^4.17.21",
		"underscore": "^1.13.6"
	},
	"devDependencies": {
		"@babel/core": "^7.12.10",
		"@babel/eslint-parser": "^7.16.5",
		"@babel/plugin-transform-runtime": "^7.2.0",
		"@babel/preset-env": "^7.2.0",
		"@fluid-experimental/property-binder-previous": "npm:@fluid-experimental/property-binder@2.0.0-internal.2.1.0",
		"@fluidframework/build-common": "^1.1.0",
		"@fluidframework/test-runtime-utils": ">=2.0.0-internal.3.1.0 <2.0.0-internal.4.0.0",
		"@fluidframework/test-utils": ">=2.0.0-internal.3.1.0 <2.0.0-internal.4.0.0",
		"@rushstack/eslint-config": "^2.5.1",
		"@types/jest": "22.2.3",
		"@types/lodash": "^4.14.118",
		"@types/node": "^14.18.36",
		"@types/underscore": "^1.11.4",
		"async": "^3.2.2",
		"babel-eslint": "^10.0.1",
		"babel-loader": "^8.0.5",
		"babel-plugin-istanbul": "^5.1.0",
		"babel-plugin-module-resolver": "^3.1.1",
		"babel-plugin-polyfill-corejs2": "^0.1.10",
		"babel-plugin-polyfill-corejs3": "^0.1.7",
		"babel-plugin-polyfill-regenerator": "^0.1.6",
		"babel-plugin-transform-jsx": "^2.0.0",
		"body-parser": "^1.18.3",
		"chai": "^4.2.0",
		"concurrently": "^6.2.0",
		"eslint": "~8.6.0",
		"jest": "^26.6.3",
		"jest-junit": "^10.0.0",
		"jsdoc": "3.6.7",
		"lighthouse": "^5.2.0",
		"nyc": "^15.0.0",
		"prettier": "~2.6.2",
		"rimraf": "^2.6.2",
		"source-map-loader": "^2.0.0",
		"source-map-support": "^0.5.16",
		"typedoc": "^0.12.0",
		"typescript": "~4.5.5"
	},
	"jest-junit": {
		"outputDirectory": "nyc",
		"outputName": "jest-junit-report.xml"
	},
	"typeValidation": {
		"disabled": true,
		"version": "2.0.0-internal.2.2.0",
		"baselineRange": ">=2.0.0-internal.2.1.0 <2.0.0-internal.2.2.0",
		"baselineVersion": "2.0.0-internal.2.1.0",
		"broken": {}
	}
=======
  "name": "@fluid-experimental/property-binder",
  "version": "2.0.0-internal.4.0.0",
  "description": "Data Binder for Fluid PropertyDDS",
  "keywords": [],
  "homepage": "https://fluidframework.com",
  "repository": {
    "type": "git",
    "url": "https://github.com/microsoft/FluidFramework.git",
    "directory": "experimental/PropertyDDS/packages/property-binder"
  },
  "license": "MIT",
  "author": "Microsoft and contributors",
  "main": "dist/index.js",
  "module": "lib/index.js",
  "types": "dist/index.d.ts",
  "files": [
    "dist/**/*",
    "lib/**/*",
    "dist/index.d.ts"
  ],
  "scripts": {
    "build": "concurrently npm:build:compile npm:lint",
    "postbuild": "npm run gen:tscdef",
    "build:commonjs": "npm run tsc && npm run build:test",
    "build:compile": "concurrently npm:build:commonjs npm:build:esnext",
    "build:esnext": "tsc --project ./tsconfig.esnext.json",
    "build:full": "npm run build",
    "build:full:compile": "npm run build:compile",
    "build:test": "tsc --project ./src/test/tsconfig.json",
    "clean": "rimraf dist lib *.tsbuildinfo *.build.log",
    "doc": "cross-var appfw-typedoc $npm_package_name",
    "eslint": "eslint --format stylish src",
    "eslint:fix": "eslint --format stylish src --fix --fix-type problem,suggestion,layout",
    "format": "npm run prettier:fix",
    "gen:tscdef": "tsc -p tsconfig.json --outDir dist -d",
    "lint": "npm run prettier && npm run eslint",
    "lint:fix": "npm run prettier:fix && npm run eslint:fix",
    "precit": "bash -c \"npm run test -- --reporters dots; echo '----------Linting----------'; npm run lint; echo '----------Docs----------'; npm run doc\"",
    "prepublishOnly": "npm run test:dist",
    "prettier": "prettier --check . --ignore-path ../../../../.prettierignore",
    "prettier:fix": "prettier --write . --ignore-path ../../../../.prettierignore",
    "test": "npm run test:jest",
    "pretest:coverage": "rimraf coverage/",
    "test:coverage": "nyc npm test -- --reporter xunit --reporter-option output=nyc/junit-report.xml",
    "test:jest": "jest",
    "tsc": "tsc"
  },
  "nyc": {
    "all": true,
    "cache-dir": "nyc/.cache",
    "exclude": [
      "src/test/**/*.ts",
      "dist/test/**/*.js"
    ],
    "exclude-after-remap": false,
    "include": [
      "src/**/*.ts",
      "dist/**/*.js"
    ],
    "report-dir": "nyc/report",
    "reporter": [
      "cobertura",
      "html",
      "text"
    ],
    "temp-directory": "nyc/.nyc_output"
  },
  "dependencies": {
    "@babel/runtime": "^7.13.7",
    "@fluid-experimental/property-changeset": ">=2.0.0-internal.4.0.0 <2.0.0-internal.5.0.0",
    "@fluid-experimental/property-dds": ">=2.0.0-internal.4.0.0 <2.0.0-internal.5.0.0",
    "@fluid-experimental/property-properties": ">=2.0.0-internal.4.0.0 <2.0.0-internal.5.0.0",
    "lodash": "^4.17.21",
    "underscore": "^1.13.6"
  },
  "devDependencies": {
    "@babel/core": "^7.12.10",
    "@babel/eslint-parser": "^7.16.5",
    "@babel/plugin-transform-runtime": "^7.2.0",
    "@babel/preset-env": "^7.2.0",
    "@fluidframework/build-common": "^1.1.0",
    "@fluidframework/test-runtime-utils": ">=2.0.0-internal.4.0.0 <2.0.0-internal.5.0.0",
    "@fluidframework/test-utils": ">=2.0.0-internal.4.0.0 <2.0.0-internal.5.0.0",
    "@rushstack/eslint-config": "^2.5.1",
    "@types/jest": "22.2.3",
    "@types/lodash": "^4.14.118",
    "@types/node": "^14.18.36",
    "@types/underscore": "^1.11.4",
    "async": "^3.2.2",
    "babel-eslint": "^10.0.1",
    "babel-loader": "^8.0.5",
    "babel-plugin-istanbul": "^5.1.0",
    "babel-plugin-module-resolver": "^3.1.1",
    "babel-plugin-polyfill-corejs2": "^0.1.10",
    "babel-plugin-polyfill-corejs3": "^0.1.7",
    "babel-plugin-polyfill-regenerator": "^0.1.6",
    "babel-plugin-transform-jsx": "^2.0.0",
    "body-parser": "^1.18.3",
    "chai": "^4.2.0",
    "concurrently": "^6.2.0",
    "eslint": "~8.6.0",
    "jest": "^26.6.3",
    "jest-junit": "^10.0.0",
    "jsdoc": "3.6.7",
    "lighthouse": "^5.2.0",
    "nyc": "^15.0.0",
    "prettier": "~2.6.2",
    "rimraf": "^2.6.2",
    "source-map-loader": "^2.0.0",
    "source-map-support": "^0.5.16",
    "typedoc": "^0.12.0",
    "typescript": "~4.5.5"
  },
  "jest-junit": {
    "outputDirectory": "nyc",
    "outputName": "jest-junit-report.xml"
  },
  "typeValidation": {
    "disabled": true,
    "broken": {}
  }
>>>>>>> 02f77047
}<|MERGE_RESOLUTION|>--- conflicted
+++ resolved
@@ -1,7 +1,6 @@
 {
-<<<<<<< HEAD
 	"name": "@fluid-experimental/property-binder",
-	"version": "2.0.0-internal.3.1.0",
+	"version": "2.0.0-internal.4.0.0",
 	"description": "Data Binder for Fluid PropertyDDS",
 	"keywords": [],
 	"homepage": "https://fluidframework.com",
@@ -69,9 +68,9 @@
 	},
 	"dependencies": {
 		"@babel/runtime": "^7.13.7",
-		"@fluid-experimental/property-changeset": ">=2.0.0-internal.3.1.0 <2.0.0-internal.4.0.0",
-		"@fluid-experimental/property-dds": ">=2.0.0-internal.3.1.0 <2.0.0-internal.4.0.0",
-		"@fluid-experimental/property-properties": ">=2.0.0-internal.3.1.0 <2.0.0-internal.4.0.0",
+		"@fluid-experimental/property-changeset": ">=2.0.0-internal.4.0.0 <2.0.0-internal.5.0.0",
+		"@fluid-experimental/property-dds": ">=2.0.0-internal.4.0.0 <2.0.0-internal.5.0.0",
+		"@fluid-experimental/property-properties": ">=2.0.0-internal.4.0.0 <2.0.0-internal.5.0.0",
 		"lodash": "^4.17.21",
 		"underscore": "^1.13.6"
 	},
@@ -82,8 +81,8 @@
 		"@babel/preset-env": "^7.2.0",
 		"@fluid-experimental/property-binder-previous": "npm:@fluid-experimental/property-binder@2.0.0-internal.2.1.0",
 		"@fluidframework/build-common": "^1.1.0",
-		"@fluidframework/test-runtime-utils": ">=2.0.0-internal.3.1.0 <2.0.0-internal.4.0.0",
-		"@fluidframework/test-utils": ">=2.0.0-internal.3.1.0 <2.0.0-internal.4.0.0",
+		"@fluidframework/test-runtime-utils": ">=2.0.0-internal.4.0.0 <2.0.0-internal.5.0.0",
+		"@fluidframework/test-utils": ">=2.0.0-internal.4.0.0 <2.0.0-internal.5.0.0",
 		"@rushstack/eslint-config": "^2.5.1",
 		"@types/jest": "22.2.3",
 		"@types/lodash": "^4.14.118",
@@ -125,127 +124,4 @@
 		"baselineVersion": "2.0.0-internal.2.1.0",
 		"broken": {}
 	}
-=======
-  "name": "@fluid-experimental/property-binder",
-  "version": "2.0.0-internal.4.0.0",
-  "description": "Data Binder for Fluid PropertyDDS",
-  "keywords": [],
-  "homepage": "https://fluidframework.com",
-  "repository": {
-    "type": "git",
-    "url": "https://github.com/microsoft/FluidFramework.git",
-    "directory": "experimental/PropertyDDS/packages/property-binder"
-  },
-  "license": "MIT",
-  "author": "Microsoft and contributors",
-  "main": "dist/index.js",
-  "module": "lib/index.js",
-  "types": "dist/index.d.ts",
-  "files": [
-    "dist/**/*",
-    "lib/**/*",
-    "dist/index.d.ts"
-  ],
-  "scripts": {
-    "build": "concurrently npm:build:compile npm:lint",
-    "postbuild": "npm run gen:tscdef",
-    "build:commonjs": "npm run tsc && npm run build:test",
-    "build:compile": "concurrently npm:build:commonjs npm:build:esnext",
-    "build:esnext": "tsc --project ./tsconfig.esnext.json",
-    "build:full": "npm run build",
-    "build:full:compile": "npm run build:compile",
-    "build:test": "tsc --project ./src/test/tsconfig.json",
-    "clean": "rimraf dist lib *.tsbuildinfo *.build.log",
-    "doc": "cross-var appfw-typedoc $npm_package_name",
-    "eslint": "eslint --format stylish src",
-    "eslint:fix": "eslint --format stylish src --fix --fix-type problem,suggestion,layout",
-    "format": "npm run prettier:fix",
-    "gen:tscdef": "tsc -p tsconfig.json --outDir dist -d",
-    "lint": "npm run prettier && npm run eslint",
-    "lint:fix": "npm run prettier:fix && npm run eslint:fix",
-    "precit": "bash -c \"npm run test -- --reporters dots; echo '----------Linting----------'; npm run lint; echo '----------Docs----------'; npm run doc\"",
-    "prepublishOnly": "npm run test:dist",
-    "prettier": "prettier --check . --ignore-path ../../../../.prettierignore",
-    "prettier:fix": "prettier --write . --ignore-path ../../../../.prettierignore",
-    "test": "npm run test:jest",
-    "pretest:coverage": "rimraf coverage/",
-    "test:coverage": "nyc npm test -- --reporter xunit --reporter-option output=nyc/junit-report.xml",
-    "test:jest": "jest",
-    "tsc": "tsc"
-  },
-  "nyc": {
-    "all": true,
-    "cache-dir": "nyc/.cache",
-    "exclude": [
-      "src/test/**/*.ts",
-      "dist/test/**/*.js"
-    ],
-    "exclude-after-remap": false,
-    "include": [
-      "src/**/*.ts",
-      "dist/**/*.js"
-    ],
-    "report-dir": "nyc/report",
-    "reporter": [
-      "cobertura",
-      "html",
-      "text"
-    ],
-    "temp-directory": "nyc/.nyc_output"
-  },
-  "dependencies": {
-    "@babel/runtime": "^7.13.7",
-    "@fluid-experimental/property-changeset": ">=2.0.0-internal.4.0.0 <2.0.0-internal.5.0.0",
-    "@fluid-experimental/property-dds": ">=2.0.0-internal.4.0.0 <2.0.0-internal.5.0.0",
-    "@fluid-experimental/property-properties": ">=2.0.0-internal.4.0.0 <2.0.0-internal.5.0.0",
-    "lodash": "^4.17.21",
-    "underscore": "^1.13.6"
-  },
-  "devDependencies": {
-    "@babel/core": "^7.12.10",
-    "@babel/eslint-parser": "^7.16.5",
-    "@babel/plugin-transform-runtime": "^7.2.0",
-    "@babel/preset-env": "^7.2.0",
-    "@fluidframework/build-common": "^1.1.0",
-    "@fluidframework/test-runtime-utils": ">=2.0.0-internal.4.0.0 <2.0.0-internal.5.0.0",
-    "@fluidframework/test-utils": ">=2.0.0-internal.4.0.0 <2.0.0-internal.5.0.0",
-    "@rushstack/eslint-config": "^2.5.1",
-    "@types/jest": "22.2.3",
-    "@types/lodash": "^4.14.118",
-    "@types/node": "^14.18.36",
-    "@types/underscore": "^1.11.4",
-    "async": "^3.2.2",
-    "babel-eslint": "^10.0.1",
-    "babel-loader": "^8.0.5",
-    "babel-plugin-istanbul": "^5.1.0",
-    "babel-plugin-module-resolver": "^3.1.1",
-    "babel-plugin-polyfill-corejs2": "^0.1.10",
-    "babel-plugin-polyfill-corejs3": "^0.1.7",
-    "babel-plugin-polyfill-regenerator": "^0.1.6",
-    "babel-plugin-transform-jsx": "^2.0.0",
-    "body-parser": "^1.18.3",
-    "chai": "^4.2.0",
-    "concurrently": "^6.2.0",
-    "eslint": "~8.6.0",
-    "jest": "^26.6.3",
-    "jest-junit": "^10.0.0",
-    "jsdoc": "3.6.7",
-    "lighthouse": "^5.2.0",
-    "nyc": "^15.0.0",
-    "prettier": "~2.6.2",
-    "rimraf": "^2.6.2",
-    "source-map-loader": "^2.0.0",
-    "source-map-support": "^0.5.16",
-    "typedoc": "^0.12.0",
-    "typescript": "~4.5.5"
-  },
-  "jest-junit": {
-    "outputDirectory": "nyc",
-    "outputName": "jest-junit-report.xml"
-  },
-  "typeValidation": {
-    "disabled": true,
-    "broken": {}
-  }
->>>>>>> 02f77047
 }