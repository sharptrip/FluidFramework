--- conflicted
+++ resolved
@@ -1,10 +1,6 @@
 {
   "name": "@fluid-experimental/property-proxy",
-<<<<<<< HEAD
-  "version": "2.0.0-internal.2.2.0",
-=======
   "version": "2.0.0-internal.3.0.0",
->>>>>>> 2a9c8894
   "description": "Proxify PropertyTree to interact with them in a JavaScript like manner",
   "homepage": "https://fluidframework.com",
   "repository": {
@@ -40,13 +36,8 @@
     "tsc": "tsc"
   },
   "dependencies": {
-<<<<<<< HEAD
-    "@fluid-experimental/property-changeset": ">=2.0.0-internal.2.2.0 <2.0.0-internal.3.0.0",
-    "@fluid-experimental/property-properties": ">=2.0.0-internal.2.2.0 <2.0.0-internal.3.0.0"
-=======
     "@fluid-experimental/property-changeset": ">=2.0.0-internal.3.0.0 <2.0.0-internal.4.0.0",
     "@fluid-experimental/property-properties": ">=2.0.0-internal.3.0.0 <2.0.0-internal.4.0.0"
->>>>>>> 2a9c8894
   },
   "devDependencies": {
     "@babel/core": "^7.12.10",
