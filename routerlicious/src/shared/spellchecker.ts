--- conflicted
+++ resolved
@@ -61,7 +61,6 @@
         }
     }
 
-<<<<<<< HEAD
     spellOp(delta: mergeTree.IMergeTreeOp, intelligence: IIntelligentService) {
         if (delta.type === mergeTree.MergeTreeDeltaType.INSERT) {
             this.currentWordSpellCheck(intelligence, delta.pos1);
@@ -80,17 +79,6 @@
             if (msg && msg.contents) {
                 let delta = <mergeTree.IMergeTreeOp>msg.contents;
                 this.spellOp(delta, intelligence);
-=======
-    setEvents() {
-        this.sharedString.on("op", (msg: api.ISequencedObjectMessage) => {
-            if (msg && msg.contents) {
-                let delta = <mergeTree.IMergeTreeOp>msg.contents;
-                if (delta.type === mergeTree.MergeTreeDeltaType.INSERT) {
-                    this.currentWordSpellCheck(this.intelligence, delta.pos1);
-                } else if (delta.type === mergeTree.MergeTreeDeltaType.REMOVE) {
-                    this.currentWordSpellCheck(this.intelligence, delta.pos1, true);
-                }
->>>>>>> 3e39bc3f
             }
         });
     }
@@ -167,7 +155,7 @@
             spellParagraph(startPGPos, startPGPos + pgText.length, pgText);
         }
         
-        this.setEvents();
+        this.setEvents(this.intelligence);
     }
 
     makeTextErrorInfo(candidate: string) {
