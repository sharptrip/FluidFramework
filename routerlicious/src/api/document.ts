import * as assert from "assert";
import { EventEmitter } from "events";
import * as resources from "gitresources";
import * as uuid from "uuid/v4";
import performanceNow = require("performance-now");
import {
    AttachObject,
    DeltaConnection,
    DeltaManager,
    IAttachMessage,
    ICollaborativeObject,
    ICollaborativeObjectSave,
    IDeltaConnection,
    IDeltaManager,
    IDistributedObject,
    IDistributedObjectServices,
    IDocumentAttributes,
    IDocumentResource,
    IDocumentService,
    IEnvelope,
    IExtension,
    ILatencyMessage,
    IObjectAttributes,
    IObjectMessage,
    IObjectStorageService,
    ISequencedDocumentMessage,
    ITree,
    ITreeEntry,
    LocalObjectStorageService,
    NoOp,
    ObjectOperation,
    ObjectStorageService,
    Registry,
    RoundTrip,
    SAVE,
    SaveOperation,
    TreeEntry } from "../api-core";
import * as cell from "../cell";
import { Deferred, getOrDefault } from "../core-utils";
import { ICell, IMap, IStream } from "../data-types";
import * as mapExtension from "../map";
import * as mergeTree from "../merge-tree";
import * as stream from "../stream";
import { debug } from "./debug";

const rootMapId = "root";

// Registered services to use when loading a document
let defaultDocumentService: IDocumentService;

// The default registry for extensions
export const defaultRegistry = new Registry();
export const defaultDocumentOptions = Object.create(null);
defaultRegistry.register(new mapExtension.MapExtension());
defaultRegistry.register(new mergeTree.CollaboritiveStringExtension());
defaultRegistry.register(new stream.StreamExtension());
defaultRegistry.register(new cell.CellExtension());

// Register default map value types
mapExtension.registerDefaultValueType(new mapExtension.DistributedSetValueType());
mapExtension.registerDefaultValueType(new mapExtension.DistributedArrayValueType());
mapExtension.registerDefaultValueType(new mapExtension.CounterValueType());
mapExtension.registerDefaultValueType(new mergeTree.SharedIntervalCollectionValueType());

export interface IAttachedServices {
    deltaConnection: IDeltaConnection;
    objectStorage: IObjectStorageService;
}

// Internal versions of IAttachedServices
interface IObjectServices {
    deltaConnection: DeltaConnection;
    objectStorage: ObjectStorageService;
}

export function registerExtension(extension: IExtension) {
    defaultRegistry.register(extension);
}

/**
 * Registers the default services to use for interacting with collaborative documents. To simplify the API it is
 * expected that the implementation provider of these will register themselves during startup prior to the user
 * requesting to load a collaborative object.
 */
export function registerDocumentService(service: IDocumentService) {
    defaultDocumentService = service;
}

export function getDefaultDocumentService(): IDocumentService {
    return defaultDocumentService;
}

interface IDistributedObjectState {
    object: ICollaborativeObject;

    storage: ObjectStorageService;

    connection: DeltaConnection;
}

function setParentBranch(messages: ISequencedDocumentMessage[], parentBranch?: string) {
    for (const message of messages) {
        // Append branch information when transforming for the case of messages stashed with the snapshot
        if (parentBranch) {
            message.origin = {
                id: parentBranch,
                minimumSequenceNumber: message.minimumSequenceNumber,
                sequenceNumber: message.sequenceNumber,
            };
        }
    }
}

/**
 * A document is a collection of collaborative types.
 */
export class Document extends EventEmitter {
    public static async Load(
        id: string,
        registry: Registry,
        service: IDocumentService,
        options: Object,
        version: resources.ICommit,
        connect: boolean): Promise<Document> {

        // Verify an extensions registry was provided
        if (!registry) {
            return Promise.reject("No extension registry provided");
        }

        // Verify we have services to load the document with
        if (!service) {
            return Promise.reject("Document service not provided to load call");
        }

        debug(`Document loading ${id} - ${performanceNow()}`);

        // Connect to the document
        const encryptedProperty = "encrypted";
        const tknProperty = "token";
        const documentConnection = await service.connect(
            id,
            version,
            connect,
            options[encryptedProperty],
            options[tknProperty]).catch((err) => {
                return Promise.reject(err);
            });
        const document = new Document(documentConnection, registry, service, options);

        // Make a reservation for the root object
        document.reserveDistributedObject("root");

        // Make reservations for all distributed objects in the snapshot
        for (const object of documentConnection.distributedObjects) {
            document.reserveDistributedObject(object.id);
        }

        // Load in distributed objects stored within the document
        const objectsLoaded = documentConnection.distributedObjects.map(async (distributedObject) => {
            const services = document.getObjectServices(distributedObject.id);
            services.deltaConnection.setBaseMapping(
                distributedObject.sequenceNumber,
                documentConnection.minimumSequenceNumber);
            const value = await document.loadInternal(
                distributedObject,
                services,
                documentConnection.snapshotOriginBranch);
            document.fulfillDistributedObject(value, services);
        });
        await Promise.all(objectsLoaded);

        // Process all pending tardis messages
        await Document.flushAndPause(document, documentConnection.transformedMessages);

        // Notify collab objects of tardis completion
        const loadComplete = documentConnection.distributedObjects.map(async (distributedObject) => {
            const object = await document.get(distributedObject.id);
            return object.loadComplete();
        });
        await Promise.all(loadComplete);

        // Process all pending deltas
        await Document.flushAndPause(document, documentConnection.pendingDeltas);

        // Start the delta manager back up
        document._deltaManager.start();

        // If it's a new document we create the root map object - otherwise we wait for it to become available
        if (!documentConnection.existing) {
            document.createAttached("root", mapExtension.MapExtension.Type);
        } else {
            await document.get("root");
        }

        debug(`Document loaded ${id} - ${performanceNow()}`);

        // And return the new object
        return document;
    }

    private static async flushAndPause(document: Document, messages: ISequencedDocumentMessage[]): Promise<void> {
        document._deltaManager.start();
        if (messages.length > 0) {
            const sequenceNumber = messages[messages.length - 1].sequenceNumber;
            await document._deltaManager.flushAndPause(sequenceNumber);
        }
    }

    // Map from the object ID to the collaborative object for it. If the object is not yet attached its service
    // entries will be null
    private distributedObjects: { [key: string]: IDistributedObjectState } = {};

    private reservations = new Map<string, Deferred<ICollaborativeObject>>();

    // tslint:disable-next-line:variable-name
    private _deltaManager: DeltaManager;

    private lastMinSequenceNumber;

    private messagesSinceMSNChange: ISequencedDocumentMessage[] = [];

    public get clientId(): string {
        return this.document.clientId;
    }

    public get id(): string {
        return this.document.documentId;
    }

    public get deltaManager(): IDeltaManager {
        return this._deltaManager;
    }

    /**
     * Flag indicating whether the document already existed at the time of load
     */
    public get existing(): boolean {
        return this.document.existing;
    }

    /**
     * Returns the parent branch for this document
     */
    public get parentBranch(): string {
        return this.document.parentBranch;
    }

    /**
     * Constructs a new document from the provided details
     */
    private constructor(
        private document: IDocumentResource,
        private registry: Registry,
        private service: IDocumentService,
        private opts: Object) {

        super();

        this.lastMinSequenceNumber = this.document.minimumSequenceNumber;
        if (this.document.deltaConnection !== null) {
            if (document.snapshotOriginBranch !== this.id) {
                setParentBranch(document.transformedMessages, document.snapshotOriginBranch);
            }
            const pendingMessages = document.transformedMessages.concat(document.pendingDeltas);

            this._deltaManager = new DeltaManager(
                this.document.minimumSequenceNumber,
                pendingMessages,
                this.document.deltaStorageService,
                this.document.deltaConnection,
                {
                    prepare: async (message) => {
                        return this.prepareRemoteMessage(message);
                    },
                    process: (message, context) => {
                        this.processRemoteMessage(message, context);
                    },
                });
        }
    }

    public get options(): Object {
        return this.opts;
    }

    /**
     * Constructs a new collaborative object that can be attached to the document
     * @param type the identifier for the collaborative object type
     */
    public create(type: string, id = uuid()): ICollaborativeObject {
        const extension = this.registry.getExtension(type);
        const object = extension.create(this, id);

        // Store the unattached service in the object map
        this.reserveDistributedObject(id);
        this.fulfillDistributedObject(object, null);

        return object;
    }

    /**
     * Loads the specified distributed object. Returns null if it does not exist
     *
     * This method should not be called directly. Instead access should be obtained through the root map
     * or another distributed object.
     *
     * @param id Identifier of the object to load
     */
    public async get(id: string): Promise<ICollaborativeObject> {
        return this.reservations.has(id)
            ? this.reservations.get(id).promise
            : Promise.reject("Object does not exist");
    }

    /**
     * Attaches the given object to the document which also makes it available to collaborators. The object is
     * expected to immediately submit delta messages for itself once being attached.
     *
     * @param object
     */
    public attach(object: ICollaborativeObject): IDistributedObjectServices {
        if (!this.reservations.has(object.id)) {
            throw new Error("Attached objects must be created with Document.create");
        }

        // Get the object snapshot and include it in the initial attach
        const snapshot = object.snapshot();

        const message: IAttachMessage = {
            id: object.id,
            snapshot,
            type: object.type,
        };
        this.submitMessage(AttachObject, message);

        // Store a reference to the object in our list of objects and then get the services
        // used to attach it to the stream
        const services = this.getObjectServices(object.id);
        const entry = this.distributedObjects[object.id];
        assert.equal(entry.object, object);
        entry.connection = services.deltaConnection;
        entry.storage = services.objectStorage;

        return services;
    }

    /**
     * Creates a new collaborative map
     */
    public createMap(): IMap {
        return this.create(mapExtension.MapExtension.Type) as IMap;
    }

    /**
     * Creates a new collaborative cell.
     * TODO (tanvir): replace this with type class.
     */
    public createCell(): ICell {
        return this.create(cell.CellExtension.Type) as ICell;
    }

    /**
     * Creates a new collaborative string
     */
    public createString(): mergeTree.SharedString {
        return this.create(mergeTree.CollaboritiveStringExtension.Type) as mergeTree.SharedString;
    }

    /**
     * Creates a new ink collaborative object
     */
    public createStream(): IStream {
        return this.create(stream.StreamExtension.Type) as IStream;
    }

    /**
     * Retrieves the root collaborative object that the document is based on
     */
    public getRoot(): IMap {
        return this.distributedObjects[rootMapId].object as IMap;
    }

    /**
     * Saves the document by performing a snapshot.
     */
    public save(tag: string = null) {
        const saveMessage: ICollaborativeObjectSave = { type: SAVE, message: tag};
        this.submitSaveMessage(saveMessage);
    }

    /**
     * Closes the document and detaches all listeners
     */
    public close() {
        throw new Error("Not yet implemented");
    }

    public submitObjectMessage(envelope: IEnvelope): Promise<void> {
        return this.submitMessage(ObjectOperation, envelope);
    }

    public submitSaveMessage(message: ICollaborativeObjectSave): Promise<void> {
        return this.submitMessage(SaveOperation, message);
    }

    public submitLatencyMessage(message: ILatencyMessage) {
        this._deltaManager.submitRoundtrip(RoundTrip, message);
    }

    public branch(): Promise<string> {
        return this.service.branch(this.id);
    }

    /**
     * Called to snapshot the given document
     */
    public async snapshot(tagMessage: string = undefined): Promise<void> {
        await this._deltaManager.flushAndPause();
        const root = this.snapshotCore();
        this._deltaManager.start();

        const message = `Commit @${this._deltaManager.referenceSequenceNumber}${getOrDefault(tagMessage, "")}`;
        await this.document.documentStorageService.write(root, message);
    }

    /**
     * Returns the user id connected to the document.
     */
    public getUser(): any {
        return this.document.user;
    }

    private snapshotCore(): ITree {
        const entries: ITreeEntry[] = [];

        // TODO: support for branch snapshots. For now simply no-op when a branch snapshot is requested
        if (this.document.parentBranch) {
            debug(`Skipping snapshot due to being branch of ${this.document.parentBranch}`);
            return;
        }

        // Transform ops in the window relative to the MSN - the window is all ops between the min sequence number
        // and the current sequence number
        assert.equal(
            this._deltaManager.referenceSequenceNumber - this._deltaManager.minimumSequenceNumber,
            this.messagesSinceMSNChange.length);
        const transformedMessages: ISequencedDocumentMessage[] = [];
        for (const message of this.messagesSinceMSNChange) {
            transformedMessages.push(this.transform(message, this._deltaManager.minimumSequenceNumber));
        }
        entries.push({
            path: ".messages",
            type: TreeEntry[TreeEntry.Blob],
            value: {
                contents: JSON.stringify(transformedMessages),
                encoding: "utf-8",
            },
        });

        // tslint:disable-next-line:forin
        for (const objectId in this.distributedObjects) {
            const object = this.distributedObjects[objectId];

            if (!object.object.isLocal()) {
                const snapshot = object.object.snapshot();

                // Add in the object attributes to the returned tree
                const objectAttributes: IObjectAttributes = {
                    sequenceNumber: object.connection.minimumSequenceNumber,
                    type: object.object.type,
                };
                snapshot.entries.push({
                    path: ".attributes",
                    type: TreeEntry[TreeEntry.Blob],
                    value: {
                        contents: JSON.stringify(objectAttributes),
                        encoding: "utf-8",
                    },
                });

                // And then store the tree
                entries.push({
                    path: objectId,
                    type: TreeEntry[TreeEntry.Tree],
                    value: snapshot,
                });
            }
        }

        debug(`!!!!     Snapshotting a ${this.deltaManager.referenceSequenceNumber}`);

        // Save attributes for the document
        const documentAttributes: IDocumentAttributes = {
            branch: this.id,
            minimumSequenceNumber: this._deltaManager.minimumSequenceNumber,
            sequenceNumber: this._deltaManager.referenceSequenceNumber,
        };
        entries.push({
            path: ".attributes",
            type: TreeEntry[TreeEntry.Blob],
            value: {
                contents: JSON.stringify(documentAttributes),
                encoding: "utf-8",
            },
        });

        // Output the tree
        const root: ITree = {
            entries,
        };

        return root;
    }

    /**
<<<<<<< HEAD
     * Transforms the given message relative to the provided sequence number
     */
    private transform(message: ISequencedDocumentMessage, sequenceNumber: number): ISequencedDocumentMessage {
        // Allow the distributed data types to perform custom transformations
        if (message.type === ObjectOperation) {
            const envelope = message.contents as IEnvelope;
            const objectDetails = this.distributedObjects[envelope.address];
            envelope.contents = objectDetails.object.transform(
                envelope.contents as IObjectMessage,
                objectDetails.connection.transformDocumentSequenceNumber(
                    Math.max(message.referenceSequenceNumber, sequenceNumber)));
        } else if (message.type === AttachObject) {
            message.type = NoOp;
=======
     * Helper function to determine if we should snapshot the given object. We only will snapshot non-local
     * objects whose time of attach is outside the collaboration window
     */
    private shouldSnapshot(object: IDistributedObjectState) {
        return !object.object.isLocal() &&
            object.connection.baseMappingIsSet() &&
            object.connection.baseSequenceNumber === this._deltaManager.minimumSequenceNumber;
    }

    /**
     * Transforms the given message relative to the provided sequence number
     */
    private transform(message: ISequencedDocumentMessage, sequenceNumber: number): ISequencedDocumentMessage {
        if (message.referenceSequenceNumber < this._deltaManager.minimumSequenceNumber) {
            // Allow the distributed data types to perform custom transformations
            if (message.type === ObjectOperation) {
                const envelope = message.contents as IEnvelope;
                const objectDetails = this.distributedObjects[envelope.address];
                envelope.contents = objectDetails.object.transform(
                    envelope.contents as IObjectMessage,
                    objectDetails.connection.transformDocumentSequenceNumber(sequenceNumber));
            }

            message.referenceSequenceNumber = sequenceNumber;
>>>>>>> a2a7f8fb
        }

        message.referenceSequenceNumber = sequenceNumber;

        return message;
    }

    private submitMessage(type: string, contents: any): Promise<void> {
        return this._deltaManager.submit(type, contents);
    }

    private createAttached(id: string, type: string) {
        const object = this.create(type, id);
        object.attach();
    }

    private reserveDistributedObject(id: string) {
        // For bootstrapping simplicity we allow root to be reserved multiple times. All other objects should
        // have a single reservation call.
        assert(id === "root" || !this.reservations.has(id));

        if (!this.reservations.has(id)) {
            this.reservations.set(id, new Deferred<ICollaborativeObject>());
        }
    }

    private fulfillDistributedObject(object: ICollaborativeObject, services: IObjectServices) {
        const id = object.id;
        assert(this.reservations.has(id));

        this.distributedObjects[object.id] = {
            connection: services ? services.deltaConnection : null,
            object,
            storage: services ? services.objectStorage : null,
        };

        this.reservations.get(id).resolve(object);
    }

    /**
     * Loads in a distributed object and stores it in the internal Document object map
     * @param distributedObject The distributed object to load
     */
    private loadInternal(
        distributedObject: IDistributedObject,
        services: IAttachedServices,
        originBranch: string): Promise<ICollaborativeObject> {

        const extension = this.registry.getExtension(distributedObject.type);
        const value = extension.load(
            this,
            distributedObject.id,
            distributedObject.sequenceNumber,
            services,
            this.document.version,
            originBranch);

        return value;
    }

    private getObjectServices(id: string): IObjectServices {
        // Filter the storage tree to only the distributed object
        const tree = this.document.tree && id in this.document.tree.trees
            ? this.document.tree.trees[id]
            : null;

        const deltaConnection = new DeltaConnection(id, this);
        const objectStorage = new ObjectStorageService(tree, this.document.documentStorageService);

        return {
            deltaConnection,
            objectStorage,
        };
    }

    private async prepareRemoteMessage(message: ISequencedDocumentMessage): Promise<any> {
        if (message.type === ObjectOperation) {
            const envelope = message.contents as IEnvelope;
            const objectDetails = this.distributedObjects[envelope.address];
            return objectDetails.connection.prepare(message);
        } else if (message.type === AttachObject && message.clientId !== this.document.clientId) {
            const attachMessage = message.contents as IAttachMessage;

            // create storage service that wraps the attach data
            const localStorage = new LocalObjectStorageService(attachMessage.snapshot);
            const connection = new DeltaConnection(attachMessage.id, this);
            connection.setBaseMapping(0, message.sequenceNumber);

            const distributedObject: IDistributedObject = {
                id: attachMessage.id,
                sequenceNumber: 0,
                type: attachMessage.type,
            };

            const services = {
                deltaConnection: connection,
                objectStorage: localStorage,
            };

            const origin = message.origin ? message.origin.id : this.id;
            this.reserveDistributedObject(distributedObject.id);
            const value = await this.loadInternal(distributedObject, services, origin);

            return {
                services,
                value,
            };
        }
    }

    private processRemoteMessage(message: ISequencedDocumentMessage, context: any) {
        const minSequenceNumberChanged = this.lastMinSequenceNumber !== message.minimumSequenceNumber;
        this.lastMinSequenceNumber = message.minimumSequenceNumber;

        // Add the message to the list of pending messages so we can transform them during a snapshot
        this.messagesSinceMSNChange.push(message);

        const eventArgs: any[] = [message];
        if (message.type === ObjectOperation) {
            const envelope = message.contents as IEnvelope;
            const objectDetails = this.distributedObjects[envelope.address];

            objectDetails.connection.process(message, context);
            eventArgs.push(objectDetails.object);
        } else if (message.type === AttachObject) {
            const attachMessage = message.contents as IAttachMessage;

            // If a non-local operation then go and create the object - otherwise mark it as officially
            // attached.
            if (message.clientId !== this.document.clientId) {
                this.fulfillDistributedObject(context.value as ICollaborativeObject, context.services);
            } else {
                this.distributedObjects[attachMessage.id].connection.setBaseMapping(0, message.sequenceNumber);
            }
            eventArgs.push(this.distributedObjects[attachMessage.id].object);
        }

        if (minSequenceNumberChanged) {
            // Reset the list of messages we have received since the min sequence number changed
            let index = 0;
            for (; index < this.messagesSinceMSNChange.length; index++) {
                if (this.messagesSinceMSNChange[index].sequenceNumber > message.minimumSequenceNumber) {
                    break;
                }
            }
            this.messagesSinceMSNChange = this.messagesSinceMSNChange.slice(index);

            // tslint:disable-next-line:forin
            for (const objectId in this.distributedObjects) {
                const object = this.distributedObjects[objectId];
                if (!object.object.isLocal() && object.connection.baseMappingIsSet()) {
                    object.connection.updateMinSequenceNumber(message.minimumSequenceNumber);
                }
            }
        }

        this.emit("op", ...eventArgs);
    }
}

/**
 * Loads a specific version (commit) of the collaborative object
 */
export async function load(
    id: string,
    options: Object = defaultDocumentOptions,
    version: resources.ICommit = null,
    connect = true,
    registry: Registry = defaultRegistry,
    service: IDocumentService = defaultDocumentService): Promise<Document> {

    return Document.Load(id, registry, service, options, version, connect);
}<|MERGE_RESOLUTION|>--- conflicted
+++ resolved
@@ -488,7 +488,7 @@
             }
         }
 
-        debug(`!!!!     Snapshotting a ${this.deltaManager.referenceSequenceNumber}`);
+        debug(`!!!!     Snapshotting a ${this._deltaManager.referenceSequenceNumber}`);
 
         // Save attributes for the document
         const documentAttributes: IDocumentAttributes = {
@@ -514,7 +514,6 @@
     }
 
     /**
-<<<<<<< HEAD
      * Transforms the given message relative to the provided sequence number
      */
     private transform(message: ISequencedDocumentMessage, sequenceNumber: number): ISequencedDocumentMessage {
@@ -528,32 +527,6 @@
                     Math.max(message.referenceSequenceNumber, sequenceNumber)));
         } else if (message.type === AttachObject) {
             message.type = NoOp;
-=======
-     * Helper function to determine if we should snapshot the given object. We only will snapshot non-local
-     * objects whose time of attach is outside the collaboration window
-     */
-    private shouldSnapshot(object: IDistributedObjectState) {
-        return !object.object.isLocal() &&
-            object.connection.baseMappingIsSet() &&
-            object.connection.baseSequenceNumber === this._deltaManager.minimumSequenceNumber;
-    }
-
-    /**
-     * Transforms the given message relative to the provided sequence number
-     */
-    private transform(message: ISequencedDocumentMessage, sequenceNumber: number): ISequencedDocumentMessage {
-        if (message.referenceSequenceNumber < this._deltaManager.minimumSequenceNumber) {
-            // Allow the distributed data types to perform custom transformations
-            if (message.type === ObjectOperation) {
-                const envelope = message.contents as IEnvelope;
-                const objectDetails = this.distributedObjects[envelope.address];
-                envelope.contents = objectDetails.object.transform(
-                    envelope.contents as IObjectMessage,
-                    objectDetails.connection.transformDocumentSequenceNumber(sequenceNumber));
-            }
-
-            message.referenceSequenceNumber = sequenceNumber;
->>>>>>> a2a7f8fb
         }
 
         message.referenceSequenceNumber = sequenceNumber;
