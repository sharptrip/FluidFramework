--- conflicted
+++ resolved
@@ -1,9 +1,5 @@
 import { DataStore } from "@prague/app-datastore";
 import { WebLoader } from "@prague/loader-web";
-<<<<<<< HEAD
-import { ISharedMap, SharedMap } from "@prague/map";
-=======
->>>>>>> 7009c4f0
 import { createReplayDocumentService } from "@prague/replay-socket-storage";
 import {
     createDocumentService,
@@ -12,97 +8,7 @@
 import { IAlfredUser } from "../utils";
 import { BrowserErrorTrackingService } from "./errorTracking";
 
-<<<<<<< HEAD
-async function initializeChaincode(document: Container, pkg: string): Promise<void> {
-    if (!pkg) {
-        return;
-    }
-
-    const quorum = document.getQuorum();
-
-    // Wait for connection so that proposals can be sent
-    if (!document.connected) {
-        await new Promise<void>((resolve) => document.on("connected", () => resolve()));
-    }
-
-    // And then make the proposal if a code proposal has not yet been made
-    if (!quorum.has("code2")) {
-        await quorum.propose("code2", pkg);
-    }
-
-    console.log(`Code is ${quorum.get("code2")}`);
-}
-
-function renderMap(view: ISharedMap) {
-    const div = document.getElementById("content");
-    // tslint:disable-next-line:no-inner-html using to clear contents
-    div.innerHTML = "";
-
-    const dl = document.createElement("dl");
-    view.forEach((value, key) => {
-        const dt = document.createElement("dt");
-        const dd = document.createElement("dd");
-        dt.innerText = key;
-
-        if (value instanceof SharedObject) {
-            dd.innerText = `${value.type}/${value.id}`;
-        } else {
-            try {
-                dd.innerText = JSON.stringify(value);
-            } catch {
-                dd.innerText = "!Circular";
-            }
-        }
-
-        dl.appendChild(dt).appendChild(dd);
-    });
-
-    div.appendChild(dl);
-}
-
-async function attach(loader: Loader, url: string, platform: LocalPlatform) {
-    const response = await loader.request({ url });
-
-    if (response.status !== 200) {
-        return;
-    }
-
-    switch (response.mimeType) {
-        case "prague/component":
-            const component = response.value as IComponentRuntime;
-            component.attach(platform);
-            break;
-        case "prague/dataType":
-            const dataType = response.value as SharedMap;
-            renderMap(dataType);
-            dataType.on("valueChanged", (key) => renderMap(dataType));
-            break;
-    }
-}
-
-async function registerAttach(loader: Loader, container: Container, uri: string, platform: LocalPlatform) {
-    attach(loader, uri, platform);
-    container.on("contextChanged", (value) => {
-        attach(loader, uri, platform);
-    });
-}
-
-class LocalPlatform extends WebPlatform {
-    constructor(div: HTMLElement) {
-        super(div);
-    }
-
-    public async detach() {
-        return;
-    }
-}
-
-async function start(
-    token: string,
-    tenantId: string,
-=======
 export async function containerInitialize(
->>>>>>> 7009c4f0
     documentId: string,
     path: string,
     code: string,
