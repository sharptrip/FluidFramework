{
  "name": "@microsoft/fluid-dds-interceptions",
  "version": "0.15.0",
  "description": "Distributed Data Structures that support an interception callback",
  "repository": "microsoft/FluidFramework",
  "license": "MIT",
  "author": "Microsoft",
  "sideEffects": "false",
  "main": "dist/index.js",
  "module": "lib/index.js",
  "types": "dist/index.d.ts",
  "scripts": {
    "build": "npm run build:genver && concurrently npm:build:compile npm:lint",
    "build:compile": "concurrently npm:tsc npm:build:esnext",
    "build:compile:min": "npm run build:compile",
    "build:docs": "api-extractor run --local && copyfiles -u 1 ./_api-extractor-temp/doc-models/* ../../../_api-extractor-temp/",
    "build:esnext": "tsc --project ./tsconfig.esnext.json",
    "build:full": "npm run build",
    "build:full:compile": "npm run build:compile",
    "build:genver": "gen-version",
    "clean": "rimraf dist lib *.tsbuildinfo *.build.log",
    "eslint": "eslint --ext=ts,tsx --format stylish src",
    "eslint:fix": "eslint --ext=ts,tsx --format stylish src --fix",
    "lint": "npm run eslint",
    "lint:fix": "npm run eslint:fix",
    "test": "npm run test:mocha",
    "test:coverage": "nyc npm test -- --reporter mocha-junit-reporter --reporter-options mochaFile=nyc/junit-report.xml",
    "test:mocha": "mocha --recursive dist/test/**/*.spec.js -r make-promises-safe",
    "tsc": "tsc"
  },
  "nyc": {
    "all": true,
    "cache-dir": "nyc/.cache",
    "exclude": [
      "src/test/**/*.ts",
      "dist/test/**/*.js"
    ],
    "exclude-after-remap": false,
    "include": [
      "src/**/*.ts",
      "dist/**/*.js"
    ],
    "report-dir": "nyc/report",
    "reporter": [
      "cobertura",
      "html",
      "text"
    ],
    "temp-directory": "nyc/.nyc_output"
  },
  "dependencies": {
<<<<<<< HEAD
    "@microsoft/fluid-merge-tree": "^0.15.0",
    "@microsoft/fluid-runtime-definitions": "^0.15.0",
    "@microsoft/fluid-sequence": "^0.15.0"
=======
    "@microsoft/fluid-map": "^0.14.0",
    "@microsoft/fluid-merge-tree": "^0.14.0",
    "@microsoft/fluid-runtime-definitions": "^0.14.0",
    "@microsoft/fluid-sequence": "^0.14.0"
>>>>>>> 2591aefe
  },
  "devDependencies": {
    "@microsoft/api-extractor": "^7.7.2",
    "@microsoft/eslint-config-fluid": "^0.15.0",
    "@microsoft/fluid-build-common": "^0.14.0",
    "@microsoft/fluid-test-runtime-utils": "^0.15.0",
    "@types/debug": "^0.0.31",
    "@types/diff": "^3.5.1",
    "@types/mocha": "^5.2.5",
    "@types/random-js": "^1.0.31",
    "@types/xmldoc": "^1.1.3",
    "@typescript-eslint/eslint-plugin": "~2.17.0",
    "@typescript-eslint/parser": "~2.17.0",
    "concurrently": "^4.1.0",
    "copyfiles": "^2.1.0",
    "diff": "^3.5.0",
    "eslint": "~6.8.0",
    "eslint-plugin-eslint-comments": "~3.1.2",
    "eslint-plugin-import": "2.20.0",
    "eslint-plugin-no-null": "~1.0.2",
    "eslint-plugin-optimize-regex": "~1.1.7",
    "eslint-plugin-prefer-arrow": "~1.1.7",
    "eslint-plugin-react": "~7.18.0",
    "eslint-plugin-unicorn": "~15.0.1",
    "make-promises-safe": "^5.1.0",
    "mocha": "^5.2.0",
    "mocha-junit-reporter": "^1.18.0",
    "nyc": "^15.0.0",
    "random-js": "^1.0.8",
    "rimraf": "^2.6.2",
    "typescript": "~3.7.4",
    "xmldoc": "^1.1.2"
  }
}<|MERGE_RESOLUTION|>--- conflicted
+++ resolved
@@ -49,16 +49,10 @@
     "temp-directory": "nyc/.nyc_output"
   },
   "dependencies": {
-<<<<<<< HEAD
+    "@microsoft/fluid-map": "^0.15.0",
     "@microsoft/fluid-merge-tree": "^0.15.0",
     "@microsoft/fluid-runtime-definitions": "^0.15.0",
     "@microsoft/fluid-sequence": "^0.15.0"
-=======
-    "@microsoft/fluid-map": "^0.14.0",
-    "@microsoft/fluid-merge-tree": "^0.14.0",
-    "@microsoft/fluid-runtime-definitions": "^0.14.0",
-    "@microsoft/fluid-sequence": "^0.14.0"
->>>>>>> 2591aefe
   },
   "devDependencies": {
     "@microsoft/api-extractor": "^7.7.2",
