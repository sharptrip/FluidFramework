--- conflicted
+++ resolved
@@ -72,21 +72,12 @@
     "typescript-formatter": "7.1.0"
   },
   "typeValidation": {
-<<<<<<< HEAD
     "version": "0.59.1000",
-    "broken": {}
-=======
-    "version": "0.58.3000",
     "broken": {
-      "0.58.2000": {
-        "ClassDeclaration_FluidContainer": {
-          "forwardCompat": false
-        },
-        "InterfaceDeclaration_IFluidContainer": {
-          "forwardCompat": false
-        }
+      "0.58.2002": {
+        "ClassDeclaration_FluidContainer": {"forwardCompat": false},
+        "InterfaceDeclaration_IFluidContainer": {"forwardCompat": false}
       }
     }
->>>>>>> 90314257
   }
 }