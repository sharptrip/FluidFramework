{
  "name": "@fluidframework/view-adapters",
<<<<<<< HEAD
  "version": "2.0.0-internal.2.4.0",
=======
  "version": "2.0.0-internal.3.0.0",
>>>>>>> f55842de
  "description": "View adapters for rendering views of alternate or unknown UI frameworks",
  "homepage": "https://fluidframework.com",
  "repository": {
    "type": "git",
    "url": "https://github.com/microsoft/FluidFramework.git",
    "directory": "packages/framework/view-adapters"
  },
  "license": "MIT",
  "author": "Microsoft and contributors",
  "sideEffects": false,
  "main": "dist/index.js",
  "module": "lib/index.js",
  "types": "dist/index.d.ts",
  "scripts": {
    "build": "concurrently npm:build:compile npm:lint && npm run build:docs",
    "build:compile": "concurrently npm:tsc npm:build:esnext",
    "build:docs": "api-extractor run --local --typescript-compiler-folder ../../../node_modules/typescript && copyfiles -u 1 ./_api-extractor-temp/doc-models/* ../../../_api-extractor-temp/",
    "build:esnext": "tsc --project ./tsconfig.esnext.json",
    "build:full": "npm run build",
    "build:full:compile": "npm run build:compile",
    "ci:build:docs": "api-extractor run --typescript-compiler-folder ../../../node_modules/typescript && copyfiles -u 1 ./_api-extractor-temp/* ../../../_api-extractor-temp/",
    "clean": "rimraf dist lib *.tsbuildinfo *.build.log",
    "eslint": "eslint --format stylish src",
    "eslint:fix": "eslint --format stylish src --fix --fix-type problem,suggestion,layout",
    "format": "npm run prettier:fix",
    "lint": "npm run eslint",
    "lint:fix": "npm run eslint:fix",
    "prettier": "prettier --check . --ignore-path ../../../.prettierignore",
    "prettier:fix": "prettier --write . --ignore-path ../../../.prettierignore",
    "tsc": "tsc"
  },
  "dependencies": {
<<<<<<< HEAD
    "@fluidframework/core-interfaces": ">=2.0.0-internal.2.4.0 <2.0.0-internal.3.0.0",
    "@fluidframework/view-interfaces": ">=2.0.0-internal.2.4.0 <2.0.0-internal.3.0.0",
=======
    "@fluidframework/core-interfaces": ">=2.0.0-internal.3.0.0 <2.0.0-internal.4.0.0",
    "@fluidframework/view-interfaces": ">=2.0.0-internal.3.0.0 <2.0.0-internal.4.0.0",
>>>>>>> f55842de
    "react": "^17.0.1",
    "react-dom": "^17.0.1"
  },
  "devDependencies": {
    "@fluid-tools/build-cli": "^0.7.0",
    "@fluidframework/build-common": "^1.1.0",
    "@fluidframework/eslint-config-fluid": "^2.0.0",
    "@fluidframework/view-adapters-previous": "npm:@fluidframework/view-adapters@2.0.0-internal.2.2.0",
    "@microsoft/api-extractor": "^7.22.2",
    "@rushstack/eslint-config": "^2.5.1",
    "@types/react": "^17.0.44",
    "@types/react-dom": "^17.0.18",
    "concurrently": "^6.2.0",
    "copyfiles": "^2.4.1",
    "eslint": "~8.6.0",
    "prettier": "~2.6.2",
    "rimraf": "^2.6.2",
    "typescript": "~4.5.5"
  },
  "typeValidation": {
    "version": "2.0.0-internal.3.0.0",
    "baselineRange": ">=2.0.0-internal.2.0.0 <2.0.0-internal.3.0.0",
    "baselineVersion": "2.0.0-internal.2.1.1",
    "broken": {}
  }
}<|MERGE_RESOLUTION|>--- conflicted
+++ resolved
@@ -1,10 +1,6 @@
 {
   "name": "@fluidframework/view-adapters",
-<<<<<<< HEAD
-  "version": "2.0.0-internal.2.4.0",
-=======
   "version": "2.0.0-internal.3.0.0",
->>>>>>> f55842de
   "description": "View adapters for rendering views of alternate or unknown UI frameworks",
   "homepage": "https://fluidframework.com",
   "repository": {
@@ -37,13 +33,8 @@
     "tsc": "tsc"
   },
   "dependencies": {
-<<<<<<< HEAD
-    "@fluidframework/core-interfaces": ">=2.0.0-internal.2.4.0 <2.0.0-internal.3.0.0",
-    "@fluidframework/view-interfaces": ">=2.0.0-internal.2.4.0 <2.0.0-internal.3.0.0",
-=======
     "@fluidframework/core-interfaces": ">=2.0.0-internal.3.0.0 <2.0.0-internal.4.0.0",
     "@fluidframework/view-interfaces": ">=2.0.0-internal.3.0.0 <2.0.0-internal.4.0.0",
->>>>>>> f55842de
     "react": "^17.0.1",
     "react-dom": "^17.0.1"
   },
