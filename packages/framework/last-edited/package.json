--- conflicted
+++ resolved
@@ -1,10 +1,6 @@
 {
   "name": "@microsoft/fluid-last-edited-experimental",
-<<<<<<< HEAD
   "version": "0.17.0",
-=======
-  "version": "0.16.2",
->>>>>>> cf8ed501
   "description": "Tracks the last edited information in the Container.",
   "repository": "microsoft/FluidFramework",
   "license": "MIT",
@@ -50,19 +46,11 @@
     "temp-directory": "nyc/.nyc_output"
   },
   "dependencies": {
-<<<<<<< HEAD
     "@microsoft/fluid-aqueduct": "^0.17.0",
     "@microsoft/fluid-component-core-interfaces": "^0.17.0",
-    "@microsoft/fluid-protocol-definitions": "^0.1004.1",
+    "@microsoft/fluid-protocol-definitions": "^0.1004.2",
     "@microsoft/fluid-runtime-definitions": "^0.17.0",
     "@microsoft/fluid-shared-summary-block": "^0.17.0"
-=======
-    "@microsoft/fluid-aqueduct": "^0.16.2",
-    "@microsoft/fluid-component-core-interfaces": "^0.16.2",
-    "@microsoft/fluid-protocol-definitions": "^0.1004.2-0",
-    "@microsoft/fluid-runtime-definitions": "^0.16.2",
-    "@microsoft/fluid-shared-summary-block": "^0.16.2"
->>>>>>> cf8ed501
   },
   "devDependencies": {
     "@microsoft/api-extractor": "^7.7.2",
