{
  "name": "@fluidframework/core-interfaces",
<<<<<<< HEAD
  "version": "2.0.0-internal.2.3.0",
=======
  "version": "2.0.0-internal.3.0.0",
>>>>>>> e366c519
  "description": "Fluid object interfaces",
  "homepage": "https://fluidframework.com",
  "repository": {
    "type": "git",
    "url": "https://github.com/microsoft/FluidFramework.git",
    "directory": "common/lib/core-interfaces"
  },
  "license": "MIT",
  "author": "Microsoft and contributors",
  "sideEffects": false,
  "main": "dist/index.js",
  "module": "lib/index.js",
  "types": "dist/index.d.ts",
  "scripts": {
    "build": "concurrently npm:build:compile npm:lint && npm run build:docs",
    "build:compile": "concurrently npm:typetests:gen npm:tsc npm:build:esnext",
    "build:docs": "api-extractor run --local --typescript-compiler-folder ../../../node_modules/typescript && copyfiles -u 1 ./_api-extractor-temp/doc-models/* ../../../_api-extractor-temp/",
    "build:esnext": "tsc --project ./tsconfig.esnext.json",
    "build:full": "npm run build",
    "build:full:compile": "npm run build:compile",
    "ci:build": "npm run build:compile",
    "ci:build:docs": "api-extractor run --typescript-compiler-folder ../../../node_modules/typescript && copyfiles -u 1 ./_api-extractor-temp/doc-models/* ../../../_api-extractor-temp/",
    "ci:test": "echo No test for this package",
    "ci:test:coverage": "echo No test for this package",
    "clean": "rimraf dist lib *.tsbuildinfo *.build.log",
    "eslint": "eslint --format stylish src",
    "eslint:fix": "eslint --format stylish src --fix --fix-type problem,suggestion,layout",
    "format": "npm run prettier:fix",
    "lint": "npm run eslint",
    "lint:fix": "npm run eslint:fix",
    "prettier": "prettier --check . --ignore-path ../../../.prettierignore",
    "prettier:fix": "prettier --write . --ignore-path ../../../.prettierignore",
    "tsc": "tsc",
    "tsc:watch": "tsc --watch",
    "typetests:gen": "flub generate typetests --generate --dir .",
    "typetests:prepare": "flub generate typetests --prepare --dir . --pin"
  },
  "devDependencies": {
    "@fluid-tools/build-cli": "^0.7.0",
    "@fluidframework/build-common": "^1.1.0",
    "@fluidframework/build-tools": "^0.7.0",
<<<<<<< HEAD
    "@fluidframework/core-interfaces-previous": "npm:@fluidframework/core-interfaces@2.0.0-internal.2.2.0",
=======
    "@fluidframework/core-interfaces-previous": "npm:@fluidframework/core-interfaces@2.0.0-internal.2.1.1",
>>>>>>> e366c519
    "@fluidframework/eslint-config-fluid": "^1.2.0",
    "@microsoft/api-extractor": "^7.22.2",
    "@rushstack/eslint-config": "^2.5.1",
    "@types/node": "^14.18.0",
    "concurrently": "^6.2.0",
    "copyfiles": "^2.4.1",
    "eslint": "~8.6.0",
    "prettier": "~2.6.2",
    "rimraf": "^2.6.2",
    "typescript": "~4.5.5"
  },
  "typeValidation": {
<<<<<<< HEAD
    "version": "2.0.0-internal.2.3.0",
    "baselineRange": ">=2.0.0-internal.2.2.0 <2.0.0-internal.2.3.0",
    "baselineVersion": "2.0.0-internal.2.2.0",
=======
    "version": "2.0.0-internal.3.0.0",
    "baselineRange": ">=2.0.0-internal.2.0.0 <2.0.0-internal.3.0.0",
    "baselineVersion": "2.0.0-internal.2.1.1",
>>>>>>> e366c519
    "broken": {}
  }
}<|MERGE_RESOLUTION|>--- conflicted
+++ resolved
@@ -1,10 +1,6 @@
 {
   "name": "@fluidframework/core-interfaces",
-<<<<<<< HEAD
-  "version": "2.0.0-internal.2.3.0",
-=======
   "version": "2.0.0-internal.3.0.0",
->>>>>>> e366c519
   "description": "Fluid object interfaces",
   "homepage": "https://fluidframework.com",
   "repository": {
@@ -46,11 +42,7 @@
     "@fluid-tools/build-cli": "^0.7.0",
     "@fluidframework/build-common": "^1.1.0",
     "@fluidframework/build-tools": "^0.7.0",
-<<<<<<< HEAD
-    "@fluidframework/core-interfaces-previous": "npm:@fluidframework/core-interfaces@2.0.0-internal.2.2.0",
-=======
     "@fluidframework/core-interfaces-previous": "npm:@fluidframework/core-interfaces@2.0.0-internal.2.1.1",
->>>>>>> e366c519
     "@fluidframework/eslint-config-fluid": "^1.2.0",
     "@microsoft/api-extractor": "^7.22.2",
     "@rushstack/eslint-config": "^2.5.1",
@@ -63,15 +55,9 @@
     "typescript": "~4.5.5"
   },
   "typeValidation": {
-<<<<<<< HEAD
-    "version": "2.0.0-internal.2.3.0",
-    "baselineRange": ">=2.0.0-internal.2.2.0 <2.0.0-internal.2.3.0",
-    "baselineVersion": "2.0.0-internal.2.2.0",
-=======
     "version": "2.0.0-internal.3.0.0",
     "baselineRange": ">=2.0.0-internal.2.0.0 <2.0.0-internal.3.0.0",
     "baselineVersion": "2.0.0-internal.2.1.1",
->>>>>>> e366c519
     "broken": {}
   }
 }