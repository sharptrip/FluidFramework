--- conflicted
+++ resolved
@@ -1,10 +1,6 @@
 {
   "name": "@microsoft/fluid-replay-tool",
-<<<<<<< HEAD
   "version": "0.17.0",
-=======
-  "version": "0.16.2",
->>>>>>> cf8ed501
   "description": "A tool that lets the user to replay ops.",
   "repository": "microsoft/FluidFramework",
   "license": "MIT",
@@ -29,7 +25,6 @@
     "tsc": "tsc"
   },
   "dependencies": {
-<<<<<<< HEAD
     "@fluid-internal/client-api": "^0.17.0",
     "@microsoft/fluid-common-definitions": "^0.16.0",
     "@microsoft/fluid-common-utils": "^0.16.0",
@@ -38,20 +33,8 @@
     "@microsoft/fluid-container-loader": "^0.17.0",
     "@microsoft/fluid-driver-definitions": "^0.17.0",
     "@microsoft/fluid-file-driver": "^0.17.0",
-    "@microsoft/fluid-protocol-definitions": "^0.1004.1",
+    "@microsoft/fluid-protocol-definitions": "^0.1004.2",
     "@microsoft/fluid-replay-driver": "^0.17.0"
-=======
-    "@fluid-internal/client-api": "^0.16.2",
-    "@microsoft/fluid-common-definitions": "^0.16.0",
-    "@microsoft/fluid-common-utils": "^0.16.0",
-    "@microsoft/fluid-component-core-interfaces": "^0.16.2",
-    "@microsoft/fluid-container-definitions": "^0.16.2",
-    "@microsoft/fluid-container-loader": "^0.16.2",
-    "@microsoft/fluid-driver-definitions": "^0.16.2",
-    "@microsoft/fluid-file-driver": "^0.16.2",
-    "@microsoft/fluid-protocol-definitions": "^0.1004.2-0",
-    "@microsoft/fluid-replay-driver": "^0.16.2"
->>>>>>> cf8ed501
   },
   "devDependencies": {
     "@microsoft/api-extractor": "^7.7.2",
