{
  "name": "@fluid-internal/replay-tool",
  "version": "2.0.0-internal.1.5.0",
  "private": true,
  "description": "A tool that lets the user to replay ops.",
  "homepage": "https://fluidframework.com",
  "repository": {
    "type": "git",
    "url": "https://github.com/microsoft/FluidFramework.git",
    "directory": "packages/tools/replay-tool"
  },
  "license": "MIT",
  "author": "Microsoft and contributors",
  "sideEffects": false,
  "main": "dist/index.js",
  "types": "dist/index.d.ts",
  "bin": {
    "replayTool": "bin/replayTool"
  },
  "scripts": {
    "build": "concurrently npm:build:compile npm:lint",
    "build:compile": "npm run tsc",
    "build:docs": "api-extractor run --local --typescript-compiler-folder ../../../node_modules/typescript && copyfiles -u 1 ./_api-extractor-temp/doc-models/* ../../../_api-extractor-temp/",
    "build:full": "npm run build",
    "build:full:compile": "npm run build:compile",
    "ci:build:docs": "api-extractor run --typescript-compiler-folder ../../../node_modules/typescript && copyfiles -u 1 ./_api-extractor-temp/* ../../../_api-extractor-temp/",
    "clean": "rimraf dist lib *.tsbuildinfo *.build.log",
    "eslint": "eslint --format stylish src",
    "eslint:fix": "eslint --format stylish src --fix --fix-type problem,suggestion,layout",
    "lint": "npm run eslint",
    "lint:fix": "npm run eslint:fix",
    "tsc": "tsc",
    "tsfmt": "tsfmt --verify",
    "tsfmt:fix": "tsfmt --replace"
  },
  "dependencies": {
<<<<<<< HEAD
    "@fluidframework/cell": ">=2.0.0-internal.1.5.0 <2.0.0-internal.2.0.0",
=======
    "@fluid-experimental/sequence-deprecated": ">=2.0.0-internal.1.0.0 <2.0.0-internal.2.0.0",
    "@fluidframework/cell": ">=2.0.0-internal.1.3.0 <2.0.0-internal.2.0.0",
>>>>>>> 018b0bf0
    "@fluidframework/common-definitions": "^0.20.1",
    "@fluidframework/common-utils": "^1.0.0",
    "@fluidframework/container-definitions": ">=2.0.0-internal.1.5.0 <2.0.0-internal.2.0.0",
    "@fluidframework/container-loader": ">=2.0.0-internal.1.5.0 <2.0.0-internal.2.0.0",
    "@fluidframework/container-runtime": ">=2.0.0-internal.1.5.0 <2.0.0-internal.2.0.0",
    "@fluidframework/container-runtime-definitions": ">=2.0.0-internal.1.5.0 <2.0.0-internal.2.0.0",
    "@fluidframework/core-interfaces": ">=2.0.0-internal.1.5.0 <2.0.0-internal.2.0.0",
    "@fluidframework/datastore": ">=2.0.0-internal.1.5.0 <2.0.0-internal.2.0.0",
    "@fluidframework/datastore-definitions": ">=2.0.0-internal.1.5.0 <2.0.0-internal.2.0.0",
    "@fluidframework/driver-definitions": ">=2.0.0-internal.1.5.0 <2.0.0-internal.2.0.0",
    "@fluidframework/file-driver": ">=2.0.0-internal.1.5.0 <2.0.0-internal.2.0.0",
    "@fluidframework/ink": ">=2.0.0-internal.1.5.0 <2.0.0-internal.2.0.0",
    "@fluidframework/map": ">=2.0.0-internal.1.5.0 <2.0.0-internal.2.0.0",
    "@fluidframework/matrix": ">=2.0.0-internal.1.5.0 <2.0.0-internal.2.0.0",
    "@fluidframework/ordered-collection": ">=2.0.0-internal.1.5.0 <2.0.0-internal.2.0.0",
    "@fluidframework/protocol-definitions": "^1.1.0-97957",
    "@fluidframework/register-collection": ">=2.0.0-internal.1.5.0 <2.0.0-internal.2.0.0",
    "@fluidframework/replay-driver": ">=2.0.0-internal.1.5.0 <2.0.0-internal.2.0.0",
    "@fluidframework/request-handler": ">=2.0.0-internal.1.5.0 <2.0.0-internal.2.0.0",
    "@fluidframework/runtime-definitions": ">=2.0.0-internal.1.5.0 <2.0.0-internal.2.0.0",
    "@fluidframework/runtime-utils": ">=2.0.0-internal.1.5.0 <2.0.0-internal.2.0.0",
    "@fluidframework/sequence": ">=2.0.0-internal.1.5.0 <2.0.0-internal.2.0.0",
    "@fluidframework/shared-summary-block": ">=2.0.0-internal.1.5.0 <2.0.0-internal.2.0.0",
    "@fluidframework/telemetry-utils": ">=2.0.0-internal.1.5.0 <2.0.0-internal.2.0.0",
    "@fluidframework/test-runtime-utils": ">=2.0.0-internal.1.5.0 <2.0.0-internal.2.0.0",
    "@fluidframework/tool-utils": ">=2.0.0-internal.1.5.0 <2.0.0-internal.2.0.0",
    "json-stable-stringify": "^1.0.1"
  },
  "devDependencies": {
    "@fluidframework/build-common": "^1.0.0",
    "@fluidframework/eslint-config-fluid": "^1.0.0",
    "@microsoft/api-extractor": "^7.22.2",
    "@rushstack/eslint-config": "^2.5.1",
    "@types/json-stable-stringify": "^1.0.32",
    "@types/node": "^14.18.0",
    "concurrently": "^6.2.0",
    "copyfiles": "^2.4.1",
    "eslint": "~8.6.0",
    "rimraf": "^2.6.2",
    "typescript": "~4.5.5",
    "typescript-formatter": "7.1.0"
  }
}<|MERGE_RESOLUTION|>--- conflicted
+++ resolved
@@ -34,12 +34,8 @@
     "tsfmt:fix": "tsfmt --replace"
   },
   "dependencies": {
-<<<<<<< HEAD
+    "@fluid-experimental/sequence-deprecated": ">=2.0.0-internal.1.0.0 <2.0.0-internal.2.0.0",
     "@fluidframework/cell": ">=2.0.0-internal.1.5.0 <2.0.0-internal.2.0.0",
-=======
-    "@fluid-experimental/sequence-deprecated": ">=2.0.0-internal.1.0.0 <2.0.0-internal.2.0.0",
-    "@fluidframework/cell": ">=2.0.0-internal.1.3.0 <2.0.0-internal.2.0.0",
->>>>>>> 018b0bf0
     "@fluidframework/common-definitions": "^0.20.1",
     "@fluidframework/common-utils": "^1.0.0",
     "@fluidframework/container-definitions": ">=2.0.0-internal.1.5.0 <2.0.0-internal.2.0.0",
