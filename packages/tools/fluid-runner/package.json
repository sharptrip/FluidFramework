--- conflicted
+++ resolved
@@ -1,7 +1,6 @@
 {
-<<<<<<< HEAD
 	"name": "@fluidframework/fluid-runner",
-	"version": "2.0.0-internal.3.1.0",
+	"version": "2.0.0-internal.4.0.0",
 	"description": "Utility for running various functionality inside a Fluid Framework environment",
 	"homepage": "https://fluidframework.com",
 	"repository": {
@@ -59,15 +58,15 @@
 		"temp-directory": "nyc/.nyc_output"
 	},
 	"dependencies": {
-		"@fluidframework/aqueduct": ">=2.0.0-internal.3.1.0 <2.0.0-internal.4.0.0",
+		"@fluidframework/aqueduct": ">=2.0.0-internal.4.0.0 <2.0.0-internal.5.0.0",
 		"@fluidframework/common-definitions": "^0.20.1",
-		"@fluidframework/container-definitions": ">=2.0.0-internal.3.1.0 <2.0.0-internal.4.0.0",
-		"@fluidframework/container-loader": ">=2.0.0-internal.3.1.0 <2.0.0-internal.4.0.0",
-		"@fluidframework/core-interfaces": ">=2.0.0-internal.3.1.0 <2.0.0-internal.4.0.0",
-		"@fluidframework/driver-definitions": ">=2.0.0-internal.3.1.0 <2.0.0-internal.4.0.0",
-		"@fluidframework/odsp-driver": ">=2.0.0-internal.3.1.0 <2.0.0-internal.4.0.0",
-		"@fluidframework/odsp-driver-definitions": ">=2.0.0-internal.3.1.0 <2.0.0-internal.4.0.0",
-		"@fluidframework/telemetry-utils": ">=2.0.0-internal.3.1.0 <2.0.0-internal.4.0.0",
+		"@fluidframework/container-definitions": ">=2.0.0-internal.4.0.0 <2.0.0-internal.5.0.0",
+		"@fluidframework/container-loader": ">=2.0.0-internal.4.0.0 <2.0.0-internal.5.0.0",
+		"@fluidframework/core-interfaces": ">=2.0.0-internal.4.0.0 <2.0.0-internal.5.0.0",
+		"@fluidframework/driver-definitions": ">=2.0.0-internal.4.0.0 <2.0.0-internal.5.0.0",
+		"@fluidframework/odsp-driver": ">=2.0.0-internal.4.0.0 <2.0.0-internal.5.0.0",
+		"@fluidframework/odsp-driver-definitions": ">=2.0.0-internal.4.0.0 <2.0.0-internal.5.0.0",
+		"@fluidframework/telemetry-utils": ">=2.0.0-internal.4.0.0 <2.0.0-internal.5.0.0",
 		"json2csv": "^5.0.7",
 		"yargs": "13.2.2"
 	},
@@ -76,7 +75,7 @@
 		"@fluidframework/build-common": "^1.1.0",
 		"@fluidframework/eslint-config-fluid": "^2.0.0",
 		"@fluidframework/fluid-runner-previous": "npm:@fluidframework/fluid-runner@2.0.0-internal.3.0.0",
-		"@fluidframework/mocha-test-setup": ">=2.0.0-internal.3.1.0 <2.0.0-internal.4.0.0",
+		"@fluidframework/mocha-test-setup": ">=2.0.0-internal.4.0.0 <2.0.0-internal.5.0.0",
 		"@rushstack/eslint-config": "^2.5.1",
 		"@types/mocha": "^9.1.1",
 		"@types/node": "^14.18.36",
@@ -91,109 +90,10 @@
 		"typescript": "~4.5.5"
 	},
 	"typeValidation": {
-		"version": "2.0.0-internal.3.1.0",
-		"previousVersionStyle": "~previousMinor",
-		"baselineRange": ">=2.0.0-internal.3.0.0 <2.0.0-internal.3.1.0",
+		"version": "2.0.0-internal.4.0.0",
+		"previousVersionStyle": "^previousMajor",
+		"baselineRange": ">=2.0.0-internal.3.0.0 <2.0.0-internal.4.0.0",
 		"baselineVersion": "2.0.0-internal.3.0.0",
 		"broken": {}
 	}
-=======
-  "name": "@fluidframework/fluid-runner",
-  "version": "2.0.0-internal.4.0.0",
-  "description": "Utility for running various functionality inside a Fluid Framework environment",
-  "homepage": "https://fluidframework.com",
-  "repository": {
-    "type": "git",
-    "url": "https://github.com/microsoft/FluidFramework.git",
-    "directory": "packages/tools/fluid-runner"
-  },
-  "license": "MIT",
-  "author": "Microsoft and contributors",
-  "main": "dist/index.js",
-  "types": "dist/index.d.ts",
-  "bin": {
-    "fluid-runner": "bin/fluid-runner"
-  },
-  "scripts": {
-    "build": "concurrently npm:build:compile npm:lint",
-    "build:commonjs": "npm run tsc && npm run build:test",
-    "build:compile": "concurrently npm:build:commonjs npm:build:esnext",
-    "build:esnext": "tsc --project ./tsconfig.esnext.json",
-    "build:full": "npm run build",
-    "build:full:compile": "npm run build:compile",
-    "build:test": "tsc --project ./src/test/tsconfig.json",
-    "clean": "rimraf dist lib *.tsbuildinfo *.build.log",
-    "eslint": "eslint --format stylish src",
-    "eslint:fix": "eslint --format stylish src --fix --fix-type problem,suggestion,layout",
-    "format": "npm run prettier:fix",
-    "lint": "npm run prettier && npm run eslint",
-    "lint:fix": "npm run prettier:fix && npm run eslint:fix",
-    "prettier": "prettier --check . --ignore-path ../../../.prettierignore",
-    "prettier:fix": "prettier --write . --ignore-path ../../../.prettierignore",
-    "test": "npm run test:mocha",
-    "test:coverage": "nyc npm test -- --reporter xunit --reporter-option output=nyc/junit-report.xml",
-    "test:mocha": "mocha --ignore 'dist/test/types/*' --recursive dist/test -r node_modules/@fluidframework/mocha-test-setup --unhandled-rejections=strict",
-    "test:mocha:verbose": "cross-env FLUID_TEST_VERBOSE=1 npm run test:mocha",
-    "tsc": "tsc"
-  },
-  "nyc": {
-    "all": true,
-    "cache-dir": "nyc/.cache",
-    "exclude": [
-      "src/test/**/*.ts",
-      "dist/test/**/*.js"
-    ],
-    "exclude-after-remap": false,
-    "include": [
-      "src/**/*.ts",
-      "dist/**/*.js"
-    ],
-    "report-dir": "nyc/report",
-    "reporter": [
-      "cobertura",
-      "html",
-      "text"
-    ],
-    "temp-directory": "nyc/.nyc_output"
-  },
-  "dependencies": {
-    "@fluidframework/aqueduct": ">=2.0.0-internal.4.0.0 <2.0.0-internal.5.0.0",
-    "@fluidframework/common-definitions": "^0.20.1",
-    "@fluidframework/container-definitions": ">=2.0.0-internal.4.0.0 <2.0.0-internal.5.0.0",
-    "@fluidframework/container-loader": ">=2.0.0-internal.4.0.0 <2.0.0-internal.5.0.0",
-    "@fluidframework/core-interfaces": ">=2.0.0-internal.4.0.0 <2.0.0-internal.5.0.0",
-    "@fluidframework/driver-definitions": ">=2.0.0-internal.4.0.0 <2.0.0-internal.5.0.0",
-    "@fluidframework/odsp-driver": ">=2.0.0-internal.4.0.0 <2.0.0-internal.5.0.0",
-    "@fluidframework/odsp-driver-definitions": ">=2.0.0-internal.4.0.0 <2.0.0-internal.5.0.0",
-    "@fluidframework/telemetry-utils": ">=2.0.0-internal.4.0.0 <2.0.0-internal.5.0.0",
-    "json2csv": "^5.0.7",
-    "yargs": "13.2.2"
-  },
-  "devDependencies": {
-    "@fluid-tools/build-cli": "^0.8.0",
-    "@fluidframework/build-common": "^1.1.0",
-    "@fluidframework/eslint-config-fluid": "^2.0.0",
-    "@fluidframework/fluid-runner-previous": "npm:@fluidframework/fluid-runner@2.0.0-internal.3.0.0",
-    "@fluidframework/mocha-test-setup": ">=2.0.0-internal.4.0.0 <2.0.0-internal.5.0.0",
-    "@rushstack/eslint-config": "^2.5.1",
-    "@types/mocha": "^9.1.1",
-    "@types/node": "^14.18.36",
-    "@types/yargs": "^13",
-    "concurrently": "^6.2.0",
-    "cross-env": "^7.0.2",
-    "eslint": "~8.6.0",
-    "mocha": "^10.0.0",
-    "nyc": "^15.0.0",
-    "prettier": "~2.6.2",
-    "rimraf": "^2.6.2",
-    "typescript": "~4.5.5"
-  },
-  "typeValidation": {
-    "version": "2.0.0-internal.4.0.0",
-    "previousVersionStyle": "^previousMajor",
-    "baselineRange": ">=2.0.0-internal.3.0.0 <2.0.0-internal.4.0.0",
-    "baselineVersion": "2.0.0-internal.3.0.0",
-    "broken": {}
-  }
->>>>>>> 02f77047
 }