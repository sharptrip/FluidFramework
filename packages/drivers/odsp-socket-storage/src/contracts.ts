/*!
 * Copyright (c) Microsoft Corporation. All rights reserved.
 * Licensed under the MIT License.
 */

<<<<<<< HEAD
import { IResolvedUrlBase } from "@fluidframework/driver-definitions";
=======
import { IFluidResolvedUrl, ISummaryContext } from "@fluidframework/driver-definitions";
import * as resources from "@fluidframework/gitresources";
>>>>>>> c979930e
import * as api from "@fluidframework/protocol-definitions";
import { INewFileInfoHeader } from "./odspUtils";

export interface IOdspResolvedUrl extends IFluidResolvedUrl {
    type: "fluid";

    // URL to send to fluid, contains the documentId and the path
    url: string;

    createNewOptions?: INewFileInfoHeader;

    // A hashed identifier that is unique to this document
    hashedDocumentId: string;

    siteUrl: string;

    driveId: string;

    itemId: string;

    endpoints: {
        snapshotStorageUrl: string;
    };

    // Tokens are not obtained by the ODSP driver using the resolve flow, the app must provide them.
    tokens: {};

    fileName: string,

    summarizer: boolean,
}

/**
 * Socket storage discovery api response
 */
export interface ISocketStorageDiscovery {
    // The id of the web socket
    id: string;

    // SPO gives us runtimeTenantId, we remap it to tenantId
    // See getSocketStorageDiscovery
    runtimeTenantId?: string;
    tenantId: string;

    snapshotStorageUrl: string;
    deltaStorageUrl: string;
    storageToken: string;

    deltaStreamSocketUrl: string;

    // The AFD URL for PushChannel
    deltaStreamSocketUrl2?: string;
    socketToken: string;
}

/**
 * Interface for error responses for the WebSocket connection
 */
export interface IOdspSocketError {
    /**
     * An error code number for the error that occurred
     * It will be a valid HTTP status code
     */
    code: number;

    /**
     * A message about the error that occurred for debugging / logging purposes
     * This should not be displayed to the user directly
     */
    message: string;

    /**
     * Optional Retry-After time in seconds
     * The client should wait this many seconds before retrying its request
     */
    retryAfter?: number;
}

/**
 * Interface for delta storage response.
 * Contains either SequencedDocumentMessages or SequencedDeltaOpMessage.
 */
export interface IDeltaStorageGetResponse {
    value: api.ISequencedDocumentMessage[] | ISequencedDeltaOpMessage[];
}

export interface ISequencedDeltaOpMessage {
    op: api.ISequencedDocumentMessage;
    sequenceNumber: number;
}

export interface IDocumentStorageGetVersionsResponse {
    value: IDocumentStorageVersion[];
}

export interface IDocumentStorageVersion {
    message: string;

    // Interchangeable, one of them is there.
    sha?: string;
    id?: string;
}

export enum SnapshotType {
    Container = "container",
    Channel = "channel",
}

export interface ISnapshotRequest {
    type: SnapshotType;
    message: string;
    sequenceNumber: number;
    entries: SnapshotTreeEntry[];
}

export interface ISnapshotResponse {
    // Interchangeable, one of them is there.
    sha?: string;
    id?: string;
}

export type SnapshotTreeEntry = ISnapshotTreeValueEntry | ISnapshotTreeHandleEntry;

export interface ISnapshotTreeBaseEntry {
    path: string;
    type: string;
    mode: string;
}

export interface ISnapshotTreeValueEntry extends ISnapshotTreeBaseEntry {
    id?: string;
    value: SnapshotTreeValue;
}

export interface ISnapshotTreeHandleEntry extends ISnapshotTreeBaseEntry {
    id: string;
}

export type SnapshotTreeValue = ISnapshotTree | ISnapshotBlob | ISnapshotCommit;

export interface ISnapshotTree {
    id?: string;
    sha?: string;
    entries?: SnapshotTreeEntry[];
}

export interface ISnapshotBlob {
    contents?: string;
    content?: string;
    encoding: string;
}

export interface ISnapshotCommit {
    content: string;
}

export interface ITreeEntry {
    // Interchangeable, one of them is there.
    id?: string;
    sha?: string;

    path: string;
    type: "commit" | "tree" | "blob";
}

export interface ITree {
    entries: ITreeEntry[];

    // Interchangeable, one of them is there.
    id?: string;
    sha?: string;

    sequenceNumber: number;
}

export function idFromSpoEntry(tree: { id?: string; sha?: string;}) {
    return (tree.sha ?? tree.id) as string;
}

/**
 * Blob content
 */
export interface IBlob {
    content: string;
    encoding: string;
    id?: string;
    sha?: string;
    size: number;
}

export interface IOdspSnapshot {
    id: string;
    sha?: string;
    trees: ITree[];
    blobs?: IBlob[];
    ops?: ISequencedDeltaOpMessage[];
}

export interface IOdspUrlParts {
    site: string;
    drive: string;
    item: string;
}

export interface ISnapshotOptions {
    blobs?: number;
    deltas?: number;
    channels?: number;
    /*
     * Maximum Data size (in bytes)
     * If specified, SPO will fail snapshot request with 413 error (see ErrorType.snapshotTooBig)
     * if snapshot is bigger in size than specified limit.
     */
    mds?: number;
}

export interface HostStoragePolicy {
    snapshotOptions?: ISnapshotOptions;

    /**
     * If set to true, tells driver to concurrently fetch snapshot from storage (SPO) and cache
     * Container loads from whatever comes first in such case.
     * Snapshot fetched from storage is pushed to cache in either case.
     * If set to false, driver will first consult with cache. Only on cache miss (cache does not
     * return snapshot), driver will fetch snapshot from storage (and push it to cache), otherwise
     * it will load from cache and not reach out to storage.
     * Passing true results in faster loads and keeping cache more current, but it increases bandwidth consumption.
     */
    concurrentSnapshotFetch?: boolean;
}

/**
 * Same as HostStoragePolicy, but adds options that are internal to runtime.
 * All fields should be optional.
 */
export interface HostStoragePolicyInternal extends HostStoragePolicy {
    summarizerClient?: boolean;
}<|MERGE_RESOLUTION|>--- conflicted
+++ resolved
@@ -3,12 +3,7 @@
  * Licensed under the MIT License.
  */
 
-<<<<<<< HEAD
-import { IResolvedUrlBase } from "@fluidframework/driver-definitions";
-=======
-import { IFluidResolvedUrl, ISummaryContext } from "@fluidframework/driver-definitions";
-import * as resources from "@fluidframework/gitresources";
->>>>>>> c979930e
+import { IFluidResolvedUrl } from "@fluidframework/driver-definitions";
 import * as api from "@fluidframework/protocol-definitions";
 import { INewFileInfoHeader } from "./odspUtils";
 
