/*!
 * Copyright (c) Microsoft Corporation. All rights reserved.
 * Licensed under the MIT License.
 */

import assert from "assert";
import { IRequest } from "@fluidframework/component-core-interfaces";
import { IFluidCodeDetails, IProxyLoaderFactory } from "@fluidframework/container-definitions";
import { ConnectionState, Loader } from "@fluidframework/container-loader";
import { IUrlResolver } from "@fluidframework/driver-definitions";
import { TestDocumentServiceFactory, TestResolver } from "@fluidframework/local-driver";
import { IComponentContext, IComponentRuntimeChannel } from "@fluidframework/runtime-definitions";
import { ILocalDeltaConnectionServer, LocalDeltaConnectionServer } from "@fluidframework/server-local-server";
import {
    LocalCodeLoader,
    ITestFluidComponent,
    TestFluidComponentFactory,
} from "@fluid-internal/test-utils";
import { v4 as uuid } from "uuid";
import { SharedMap, SharedDirectory } from "@fluidframework/map";
import { Deferred } from "@fluidframework/common-utils";
import { SharedString, SparseMatrix } from "@fluidframework/sequence";
import { MessageType } from "@fluidframework/protocol-definitions";
import { Ink, IColor } from  "@fluidframework/ink";
import { SharedMatrix } from "@fluidframework/matrix";
import { IContainerRuntime } from "@fluidframework/container-runtime-definitions";
import { ConsensusRegisterCollection } from "@fluidframework/register-collection";
import { SharedCell } from "@fluidframework/cell";
import { ConsensusQueue } from "@fluidframework/ordered-collection";

describe("Detached Container", () => {
    const documentId = "detachedContainerTest";
    const pkg: IFluidCodeDetails = {
        package: "detachedContainerTestPackage",
        config: {},
    };

    const sharedStringId = "ss1Key";
    const sharedMapId = "sm1Key";
    const crcId = "crc1Key";
    const cocId = "coc1Key";
    const sharedDirectoryId = "sd1Key";
    const sharedCellId = "scell1Key";
    const sharedMatrixId = "smatrix1Key";
    const sharedInkId = "sink1Key";
    const sparseMatrixId = "sparsematrixKey";

    let request: IRequest;
    let testDeltaConnectionServer: ILocalDeltaConnectionServer;
    let loader: Loader;

    const createAndAttachComponent = (async (
        componentContext: IComponentContext,
        componentId: string,
        type: string,
    ) => {
        const doc = await componentContext.createComponent(componentId, type);
        doc.attach();
    });

    function createTestLoader(urlResolver: IUrlResolver): Loader {
<<<<<<< HEAD
        const factory: TestFluidComponentFactory = new TestFluidComponentFactory([]);
        const codeLoader = new LocalCodeLoader([[pkg, factory]]);
=======
        const factory: TestFluidComponentFactory = new TestFluidComponentFactory([
            [sharedStringId, SharedString.getFactory()],
            [sharedMapId, SharedMap.getFactory()],
            [crcId, ConsensusRegisterCollection.getFactory()],
            [sharedDirectoryId, SharedDirectory.getFactory()],
            [sharedCellId, SharedCell.getFactory()],
            [sharedInkId, Ink.getFactory()],
            [sharedMatrixId, SharedMatrix.getFactory()],
            [cocId, ConsensusQueue.getFactory()],
            [sparseMatrixId, SparseMatrix.getFactory()],
        ]);
        const codeLoader = new LocalCodeLoader([[ pkg, factory ]]);
>>>>>>> 781980f6
        const documentServiceFactory = new TestDocumentServiceFactory(testDeltaConnectionServer);
        return new Loader(
            urlResolver,
            documentServiceFactory,
            codeLoader,
            {},
            {},
            new Map<string, IProxyLoaderFactory>());
    }

    beforeEach(async () => {
        testDeltaConnectionServer = LocalDeltaConnectionServer.create();
        const urlResolver = new TestResolver();
        request = urlResolver.createCreateNewRequest(documentId);
        loader = createTestLoader(urlResolver);
    });

    it("Create detached container", async () => {
        const container = await loader.createDetachedContainer(pkg);
        assert.strictEqual(container.isLocal(), true, "Container should be detached");
        assert.strictEqual(container.closed, false, "Container should be open");
        assert.strictEqual(container.deltaManager.inbound.length, 0, "Inbound queue should be empty");
        assert.strictEqual(container.getQuorum().getMembers().size, 0, "Quorum should not contain any memebers");
        assert.strictEqual(container.connectionState, ConnectionState.Disconnected,
            "Container should be in disconnected state!!");
        assert.strictEqual(container.chaincodePackage.package, pkg.package,
            "Package should be same as provided");
        assert.strictEqual(container.id, "", "Detached container's id should be empty string");
        assert.strictEqual(container.clientDetails.capabilities.interactive, true,
            "Client details should be set with interactive as true");
    });

    it("Attach detached container", async () => {
        const container = await loader.createDetachedContainer(pkg);
        await container.attach(request);
        assert.strictEqual(container.isLocal(), false, "Container should be attached");
        assert.strictEqual(container.closed, false, "Container should be open");
        assert.strictEqual(container.deltaManager.inbound.length, 0, "Inbound queue should be empty");
        assert.strictEqual(container.id, documentId, "Doc id is not matching!!");
    });

    it("Components in detached container", async () => {
        const container = await loader.createDetachedContainer(pkg);
        // Get the root component from the detached container.
        const response = await container.request({ url: "/" });
        if (response.mimeType !== "fluid/component" && response.status !== 200) {
            assert.fail("Root component should be created in detached container");
        }
        const component = response.value as ITestFluidComponent;

        // Create a sub component of type TestFluidComponent and verify that it is attached.
        const subCompId = uuid();
        await createAndAttachComponent(component.context, subCompId, "default");
        const subResponse = await container.request({ url: `/${subCompId}` });
        if (subResponse.mimeType !== "fluid/component" && subResponse.status !== 200) {
            assert.fail("New components should be created in detached container");
        }
        const subComponent = subResponse.value as ITestFluidComponent;
        assert.strictEqual(subComponent.context.storage, undefined, "No storage should be there!!");
        assert.strictEqual(subComponent.runtime.isAttached, true, "Component should be attached!!");

        // Get the sub component's root channel and verify that it is attached.
        const testChannel = await subComponent.runtime.getChannel("root");
        assert.strictEqual(testChannel.isRegistered(), true, "Channel should be registered!!");
        assert.strictEqual(testChannel.isLocal(), true, "Channel should be local!!");
        assert.strictEqual(subComponent.context.isLocal(), true, "Component should be local!!");
    });

    it("Components in attached container", async () => {
        const container = await loader.createDetachedContainer(pkg);
        // Get the root component from the detached container.
        const response = await container.request({ url: "/" });
        const component = response.value as ITestFluidComponent;

        // Create a sub component of type TestFluidComponent.
        const newComponentId = uuid();
        await createAndAttachComponent(component.context, newComponentId, "default");

        // Now attach the container
        await container.attach(request);

        // Get the sub component and verify that it is attached.
        const testResponse = await container.request({ url: `/${newComponentId}` });
        if (testResponse.mimeType !== "fluid/component" && testResponse.status !== 200) {
            assert.fail("New components should be created in detached container");
        }
        const testComponent = testResponse.value as ITestFluidComponent;
        assert.strictEqual(testComponent.runtime.isAttached, true, "Component should be attached!!");

        // Get the sub component's "root" channel and verify that it is attached.
        const testChannel = await testComponent.runtime.getChannel("root");
        assert.strictEqual(testChannel.isRegistered(), true, "Channel should be registered!!");
        assert.strictEqual(testChannel.isLocal(), false, "Channel should not be local!!");

        assert.strictEqual(testComponent.context.isLocal(), false, "Component should not be local!!");
    });

    it("Load attached container and check for components", async () => {
        const container = await loader.createDetachedContainer(pkg);
        // Get the root component from the detached container.
        const response = await container.request({ url: "/" });
        const component = response.value as ITestFluidComponent;

        // Create a sub component of type TestFluidComponent.
        const subCompId = uuid();
        await createAndAttachComponent(component.context, subCompId, "default");

        // Now attach the container and get the sub component.
        await container.attach(request);
        const response1 = await container.request({ url: `/${subCompId}` });
        const subComponent1 = response1.value as ITestFluidComponent;

        // Now load the container from another loader.
        const urlResolver2 = new TestResolver();
        const loader2 = createTestLoader(urlResolver2);
        // Create a new request url from the resolvedUrl of the first container.
        const requestUrl2 = await urlResolver2.getAbsoluteUrl(container.resolvedUrl, "");
        const container2 = await loader2.resolve({ url: requestUrl2 });

        // Get the sub component and assert that it is attached.
        const response2 = await container2.request({ url: `/${subCompId}` });
        const subComponent2 = response2.value as ITestFluidComponent;
        assert.strictEqual(subComponent2.runtime.isAttached, true, "Component should be attached!!");

        // Verify the attributes of the root channel of both sub components.
        const testChannel1 = await subComponent1.runtime.getChannel("root");
        const testChannel2 = await subComponent2.runtime.getChannel("root");
        assert.strictEqual(testChannel2.isRegistered(), true, "Channel should be registered!!");
        assert.strictEqual(testChannel2.isLocal(), false, "Channel should be registered!!");
        assert.strictEqual(testChannel2.isRegistered(), testChannel1.isRegistered(),
            "Value for registration should be same!!");
        assert.strictEqual(testChannel2.isLocal(), testChannel1.isLocal(), "Value for isLocal should persist!!");
    });

    it("Fire ops during container attach for shared string", async () => {
        const ops = [ { pos1: 0, seg: "c", type: 0 }, { pos1: 1, seg: "b", type: 0 } ];
        const defPromise = new Deferred();
        const container = await loader.createDetachedContainer(pkg);
        // eslint-disable-next-line @typescript-eslint/unbound-method
        container.deltaManager.submit = (type, contents, batch, metadata) => {
            assert.strictEqual(contents.contents.content.contents.ops.length, 2, "2 ops should be there");
            assert.strictEqual(contents.contents.content.address,
                sharedStringId, "Address should be shared string");
            assert.strictEqual(JSON.stringify(contents.contents.content.contents.ops),
                JSON.stringify(ops), "Ops should be equal");
            defPromise.resolve();
            return 0;
        };

        // Get the root component from the detached container.
        const response = await container.request({ url: "/" });
        const component = response.value as ITestFluidComponent;
        const testChannel1 = await component.getSharedObject<SharedString>(sharedStringId);

        // Fire op before attaching the container
        testChannel1.insertText(0, "a");
        const containerP = container.attach(request);

        // Fire op after the summary is taken and before it is attached.
        testChannel1.insertText(0, "b");
        testChannel1.insertText(0, "c");
        await containerP;

        await defPromise.promise;
    });

    it("Fire ops during container attach for shared map", async () => {
        const ops = { key: "1", type: "set", value: { type: "Plain", value: "b" } };
        const defPromise = new Deferred();
        const container = await loader.createDetachedContainer(pkg);
        // eslint-disable-next-line @typescript-eslint/unbound-method
        container.deltaManager.submit = (type, contents, batch, metadata) => {
            assert.strictEqual(contents.contents.content.address,
                sharedMapId, "Address should be shared map");
            assert.strictEqual(JSON.stringify(contents.contents.content.contents),
                JSON.stringify(ops), "Ops should be equal");
            defPromise.resolve();
            return 0;
        };

        // Get the root component from the detached container.
        const response = await container.request({ url: "/" });
        const component = response.value as ITestFluidComponent;
        const testChannel1 = await component.getSharedObject<SharedMap>(sharedMapId);

        // Fire op before attaching the container
        testChannel1.set("0", "a");
        const containerP = container.attach(request);

        // Fire op after the summary is taken and before it is attached.
        testChannel1.set("1", "b");
        await containerP;

        await defPromise.promise;
    });

    it("Fire channel attach ops during container attach", async () => {
        const testChannelId = "testChannel1";
        const defPromise = new Deferred();
        const container = await loader.createDetachedContainer(pkg);
        // eslint-disable-next-line @typescript-eslint/unbound-method
        container.deltaManager.submit = (type, contents, batch, metadata) => {
            assert.strictEqual(contents.contents.content.id,
                testChannelId, "Channel id should match");
            assert.strictEqual(contents.contents.content.type,
                SharedMap.getFactory().type, "Channel type should match");
            assert.strictEqual(contents.contents.type,
                MessageType.Attach, "Op should be an attach op");
            defPromise.resolve();
            return 0;
        };

        // Get the root component from the detached container.
        const response = await container.request({ url: "/" });
        const component = response.value as ITestFluidComponent;

        const containerP = container.attach(request);

        // Fire attach op
        const testChannel = component.runtime.createChannel(testChannelId, SharedMap.getFactory().type);
        testChannel.handle.attach();
        await containerP;
        await defPromise.promise;
    });

    it("Fire component attach ops during container attach", async () => {
        const testComponentType = "default";
        // eslint-disable-next-line prefer-const
        let peerComponentRuntimeChannel: IComponentRuntimeChannel;
        const defPromise = new Deferred();
        const container = await loader.createDetachedContainer(pkg);
        // eslint-disable-next-line @typescript-eslint/unbound-method
        container.deltaManager.submit = (type, contents, batch, metadata) => {
            assert.strictEqual(contents.id,
                peerComponentRuntimeChannel.id, "Component id should match");
            assert.strictEqual(contents.type,
                testComponentType, "Component type should match");
            assert.strictEqual(type,
                MessageType.Attach, "Op should be an attach op");
            defPromise.resolve();
            return 0;
        };

        // Get the root component from the detached container.
        const response = await container.request({ url: "/" });
        const component = response.value as ITestFluidComponent;

        const containerP = container.attach(request);
        peerComponentRuntimeChannel = await (component.context.containerRuntime as IContainerRuntime)
            .createComponentWithRealizationFn([testComponentType]);
        // Fire attach op
        peerComponentRuntimeChannel.attach();
        await containerP;
        await defPromise.promise;
    });

    it("Fire ops during container attach for consensus register collection", async () => {
        const op = { key: "1", type: "write", serializedValue: JSON.stringify("b"), refSeq: 0 };
        const defPromise = new Deferred();
        const container = await loader.createDetachedContainer(pkg);
        // eslint-disable-next-line @typescript-eslint/unbound-method
        container.deltaManager.submit = (type, contents, batch, metadata) => {
            assert.strictEqual(contents.contents.content.address,
                crcId, "Address should be consensus register collection");
            assert.strictEqual(JSON.stringify(contents.contents.content.contents),
                JSON.stringify(op), "Op should be same");
            defPromise.resolve();
            return 0;
        };

        // Get the root component from the detached container.
        const response = await container.request({ url: "/" });
        const component = response.value as ITestFluidComponent;
        const testChannel1 = await component.getSharedObject<ConsensusRegisterCollection<string>>(crcId);

        // Fire op before attaching the container
        await testChannel1.write("0", "a");
        const containerP = container.attach(request);

        // Fire op after the summary is taken and before it is attached.
        // eslint-disable-next-line @typescript-eslint/no-floating-promises
        testChannel1.write("1", "b");
        await containerP;
        await defPromise.promise;
    });

    it("Fire ops during container attach for shared directory", async () => {
        const op = {
            key: "1",
            path: "/",
            type: "set",
            value: { type: "Plain", value: "b" },
        };
        const defPromise = new Deferred();
        const container = await loader.createDetachedContainer(pkg);
        // eslint-disable-next-line @typescript-eslint/unbound-method
        container.deltaManager.submit = (type, contents, batch, metadata) => {
            assert.strictEqual(contents.contents.content.address,
                sharedDirectoryId, "Address should be shared directory");
            assert.strictEqual(JSON.stringify(contents.contents.content.contents),
                JSON.stringify(op), "Op should be same");
            defPromise.resolve();
            return 0;
        };

        // Get the root component from the detached container.
        const response = await container.request({ url: "/" });
        const component = response.value as ITestFluidComponent;
        const testChannel1 = await component.getSharedObject<SharedDirectory>(sharedDirectoryId);

        // Fire op before attaching the container
        testChannel1.set("0", "a");
        const containerP = container.attach(request);

        // Fire op after the summary is taken and before it is attached.
        testChannel1.set("1", "b");
        await containerP;
        await defPromise.promise;
    });

    it("Fire ops during container attach for shared cell", async () => {
        const op = { type: "setCell", value: { type: "Plain", value: "b" } };
        const defPromise = new Deferred();
        const container = await loader.createDetachedContainer(pkg);
        // eslint-disable-next-line @typescript-eslint/unbound-method
        container.deltaManager.submit = (type, contents, batch, metadata) => {
            assert.strictEqual(contents.contents.content.address,
                sharedCellId, "Address should be shared directory");
            assert.strictEqual(JSON.stringify(contents.contents.content.contents),
                JSON.stringify(op), "Op should be same");
            defPromise.resolve();
            return 0;
        };

        // Get the root component from the detached container.
        const response = await container.request({ url: "/" });
        const component = response.value as ITestFluidComponent;
        const testChannel1 = await component.getSharedObject<SharedCell>(sharedCellId);

        // Fire op before attaching the container
        testChannel1.set("a");
        const containerP = container.attach(request);

        // Fire op after the summary is taken and before it is attached.
        testChannel1.set("b");
        await containerP;
        await defPromise.promise;
    });

    it("Fire ops during container attach for shared ink", async () => {
        const defPromise = new Deferred();
        const container = await loader.createDetachedContainer(pkg);
        // eslint-disable-next-line @typescript-eslint/unbound-method
        container.deltaManager.submit = (type, contents, batch, metadata) => {
            assert.strictEqual(contents.contents.content.address,
                sharedInkId, "Address should be ink");
            assert.strictEqual(contents.contents.content.contents.type,
                "createStroke", "Op type should be same");
            assert.strictEqual(contents.contents.content.contents.pen.thickness,
                20, "Thickness should be same");
            defPromise.resolve();
            return 0;
        };

        // Get the root component from the detached container.
        const response = await container.request({ url: "/" });
        const component = response.value as ITestFluidComponent;
        const testChannel1 = await component.getSharedObject<Ink>(sharedInkId);

        // Fire op before attaching the container
        const color: IColor = {
            a: 2, r: 127, b: 127, g: 127,
        };
        testChannel1.createStroke({ color, thickness: 10 });
        const containerP = container.attach(request);

        // Fire op after the summary is taken and before it is attached.
        testChannel1.createStroke({ color, thickness: 20 });
        await containerP;
        await defPromise.promise;
    });

    it("Fire ops during container attach for consensus ordered collection", async () => {
        const op = { opName: "add", value: JSON.stringify("s") };
        const defPromise = new Deferred();
        const container = await loader.createDetachedContainer(pkg);
        // eslint-disable-next-line @typescript-eslint/unbound-method
        container.deltaManager.submit = (type, contents, batch, metadata) => {
            assert.strictEqual(contents.contents.content.address,
                cocId, "Address should be consensus queue");
            assert.strictEqual(JSON.stringify(contents.contents.content.contents),
                JSON.stringify(op), "Op should be same");
            defPromise.resolve();
            return 0;
        };

        // Get the root component from the detached container.
        const response = await container.request({ url: "/" });
        const component = response.value as ITestFluidComponent;
        const testChannel1 = await component.getSharedObject<ConsensusQueue>(cocId);

        // Fire op before attaching the container
        await testChannel1.add("a");
        const containerP = container.attach(request);

        // Fire op after the summary is taken and before it is attached.
        // eslint-disable-next-line @typescript-eslint/no-floating-promises
        testChannel1.add("s");

        await containerP;
        await defPromise.promise;
    });

    it("Fire ops during container attach for sparse matrix", async () => {
        const seg = { items: ["s"] };
        const defPromise = new Deferred();
        const container = await loader.createDetachedContainer(pkg);
        // eslint-disable-next-line @typescript-eslint/unbound-method
        container.deltaManager.submit = (type, contents, batch, metadata) => {
            assert.strictEqual(contents.contents.content.address,
                sparseMatrixId, "Address should be sparse matrix");
            assert.strictEqual(JSON.stringify(contents.contents.content.contents.ops[1].seg),
                JSON.stringify(seg), "Seg should be same");
            defPromise.resolve();
            return 0;
        };

        // Get the root component from the detached container.
        const response = await container.request({ url: "/" });
        const component = response.value as ITestFluidComponent;
        const testChannel1 = await component.getSharedObject<SparseMatrix>(sparseMatrixId);

        // Fire op before attaching the container
        testChannel1.insertRows(0, 1);
        testChannel1.insertCols(0, 1);
        const containerP = container.attach(request);

        // Fire op after the summary is taken and before it is attached.
        testChannel1.setItems(0, 0, seg.items);

        await containerP;
        await defPromise.promise;
    });

    it.skip("Fire ops during container attach for shared matrix", async () => {
        const op = { pos1: 0, seg: 9, type: 0, target: "rows" };
        const defPromise = new Deferred();
        const container = await loader.createDetachedContainer(pkg);
        // eslint-disable-next-line @typescript-eslint/unbound-method
        container.deltaManager.submit = (type, contents, batch, metadata) => {
            assert.strictEqual(contents.contents.content.address,
                sharedMatrixId, "Address should be shared matrix");
            assert.strictEqual(JSON.stringify(contents.contents.content.contents),
                JSON.stringify(op), "Op should be same");
            defPromise.resolve();
            return 0;
        };

        // Get the root component from the detached container.
        const response = await container.request({ url: "/" });
        const component = response.value as ITestFluidComponent;
        const testChannel1 = await component.getSharedObject<SharedMatrix>(sharedMatrixId);

        // Fire op before attaching the container
        testChannel1.insertRows(0, 20);
        testChannel1.insertCols(0, 20);
        const containerP = container.attach(request);

        // Fire op after the summary is taken and before it is attached.
        testChannel1.insertRows(0, 9);

        await containerP;
        await defPromise.promise;
    });
});<|MERGE_RESOLUTION|>--- conflicted
+++ resolved
@@ -21,7 +21,7 @@
 import { Deferred } from "@fluidframework/common-utils";
 import { SharedString, SparseMatrix } from "@fluidframework/sequence";
 import { MessageType } from "@fluidframework/protocol-definitions";
-import { Ink, IColor } from  "@fluidframework/ink";
+import { Ink, IColor } from "@fluidframework/ink";
 import { SharedMatrix } from "@fluidframework/matrix";
 import { IContainerRuntime } from "@fluidframework/container-runtime-definitions";
 import { ConsensusRegisterCollection } from "@fluidframework/register-collection";
@@ -59,10 +59,6 @@
     });
 
     function createTestLoader(urlResolver: IUrlResolver): Loader {
-<<<<<<< HEAD
-        const factory: TestFluidComponentFactory = new TestFluidComponentFactory([]);
-        const codeLoader = new LocalCodeLoader([[pkg, factory]]);
-=======
         const factory: TestFluidComponentFactory = new TestFluidComponentFactory([
             [sharedStringId, SharedString.getFactory()],
             [sharedMapId, SharedMap.getFactory()],
@@ -74,8 +70,7 @@
             [cocId, ConsensusQueue.getFactory()],
             [sparseMatrixId, SparseMatrix.getFactory()],
         ]);
-        const codeLoader = new LocalCodeLoader([[ pkg, factory ]]);
->>>>>>> 781980f6
+        const codeLoader = new LocalCodeLoader([[pkg, factory]]);
         const documentServiceFactory = new TestDocumentServiceFactory(testDeltaConnectionServer);
         return new Loader(
             urlResolver,
@@ -211,7 +206,7 @@
     });
 
     it("Fire ops during container attach for shared string", async () => {
-        const ops = [ { pos1: 0, seg: "c", type: 0 }, { pos1: 1, seg: "b", type: 0 } ];
+        const ops = [{ pos1: 0, seg: "c", type: 0 }, { pos1: 1, seg: "b", type: 0 }];
         const defPromise = new Deferred();
         const container = await loader.createDetachedContainer(pkg);
         // eslint-disable-next-line @typescript-eslint/unbound-method
