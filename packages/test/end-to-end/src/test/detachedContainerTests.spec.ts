/*!
 * Copyright (c) Microsoft Corporation. All rights reserved.
 * Licensed under the MIT License.
 */

import * as assert from "assert";
import { IRequest } from "@microsoft/fluid-component-core-interfaces";
import { IFluidCodeDetails } from "@microsoft/fluid-container-definitions";
import { Loader } from "@microsoft/fluid-container-loader";
import { ConnectionState } from "@microsoft/fluid-protocol-definitions";
<<<<<<< HEAD
import { ILocalDeltaConnectionServer, LocalDeltaConnectionServer } from "@microsoft/fluid-server-local-server";
import {
    createLocalLoader,
    ITestFluidComponent,
    TestFluidComponentFactory,
} from "@microsoft/fluid-test-utils";
import { TestResolver } from "@microsoft/fluid-local-driver";
import { IComponentContext } from "@microsoft/fluid-runtime-definitions";
import { v4 as uuid } from "uuid";
=======
import { IDocumentServiceFactory } from "@microsoft/fluid-driver-definitions";
import { IExperimentalComponentContext, IExperimentalHostRuntime } from "@microsoft/fluid-runtime-definitions";
>>>>>>> 01e786bb

describe("Detached Container", () => {
    const documentId = "detachedContainerTest";
    let testResolver: TestResolver;
    let testRequest: IRequest;
    const pkg: IFluidCodeDetails = {
        package: "detachedContainerTestPackage",
        config: {},
    };

    let factory: TestFluidComponentFactory;
    let testDeltaConnectionServer: ILocalDeltaConnectionServer;
    let loader: Loader;
    const createAndAttachComponent = (async (
        componentContext: IComponentContext,
        componentId: string,
        type: string,
    ) => {
        const doc = await componentContext.createComponent(componentId, type);
        doc.attach();
    });

    beforeEach(async () => {
        testDeltaConnectionServer = LocalDeltaConnectionServer.create();
        testResolver = new TestResolver();
        testRequest = testResolver.createCreateNewRequest(documentId);
        factory = new TestFluidComponentFactory([]);
        loader = createLocalLoader([[ pkg, factory ]], testDeltaConnectionServer) as Loader;
    });

    it("Create detached container", async () => {
        const container = await loader.createDetachedContainer(pkg);
        assert.equal(container.isLocal(), true, "Container should be detached");
        assert.equal(container.closed, false, "Container should be open");
        assert.equal(container.deltaManager.inbound.length, 0, "Inbound queue should be empty");
        assert.equal(container.getQuorum().getMembers().size, 0, "Quorum should not contain any memebers");
        assert.equal(container.connectionState, ConnectionState.Disconnected,
            "Container should be in disconnected state!!");
        assert.equal(container.chaincodePackage.package, pkg.package,
            "Package should be same as provided");
        assert.equal(container.id, "", "Detached container's id should be empty string");
    });

    it("Attach detached container", async () => {
        const container = await loader.createDetachedContainer(pkg);
        await container.attach(testRequest);
        assert.equal(container.isLocal(), false, "Container should be attached");
        assert.equal(container.closed, false, "Container should be open");
        assert.equal(container.deltaManager.inbound.length, 0, "Inbound queue should be empty");
        assert.equal(container.id, documentId, "Doc id is not matching!!");
    });

    it("Components in detached container", async () => {
        const container = await loader.createDetachedContainer(pkg);
        // Get the root component from the detached container.
        const response = await container.request({ url: "/" });
        if (response.mimeType !== "fluid/component" && response.status !== 200) {
            assert.fail("Root component should be created in detached container");
        }
        const component = response.value as ITestFluidComponent;

        // Create a sub component of type TestFluidComponent and verify that it is attached.
        const subCompId = uuid();
        await createAndAttachComponent(component.context, subCompId, "default");
        const subResponse = await container.request({ url: `/${subCompId}` });
        if (subResponse.mimeType !== "fluid/component" && subResponse.status !== 200) {
            assert.fail("New components should be created in detached container");
        }
<<<<<<< HEAD
        const subComponent = subResponse.value as ITestFluidComponent;
        assert.equal(subComponent.runtime.isAttached, true, "Component should be attached!!");

        // Get the sub component's root channel and verify that it is attached.
        const testChannel = await subComponent.runtime.getChannel("root");
=======
        const testComponent = testResponse.value as API.Document;
        assert.equal(testComponent.context.storage, undefined, "No storage should be there!!");
        assert.equal(testComponent.runtime.isAttached, true, "Component should be attached!!");
        const testChannel = await testComponent.runtime.getChannel("root");
>>>>>>> 01e786bb
        assert.equal(testChannel.isRegistered(), true, "Channel should be registered!!");
        assert.equal(testChannel.isLocal(), true, "Channel should be local!!");
        const expComponentContext = testComponent.context as IExperimentalComponentContext;
        assert(expComponentContext?.isExperimentalComponentContext);
        assert.equal(expComponentContext.isLocal(), true, "Component should be local!!");

        const expHostRuntime = testComponent.context.hostRuntime as IExperimentalHostRuntime;
        assert(expHostRuntime?.isExperimentalHostRuntime);
        assert.equal(expHostRuntime.isLocal(), true, "Container should be local!!");
    });

    it("Components in attached container", async () => {
        const container = await loader.createDetachedContainer(pkg);
        // Get the root component from the detached container.
        const response = await container.request({ url: "/" });
        const component = response.value as ITestFluidComponent;

        // Create a sub component of type TestFluidComponent.
        const newComponentId = uuid();
        await createAndAttachComponent(component.context, newComponentId, "default");

        // Now attach the container
        await container.attach(testRequest);

        // Get the sub component and verify that it is attached.
        const testResponse = await container.request({ url: `/${newComponentId}` });
        if (testResponse.mimeType !== "fluid/component" && testResponse.status !== 200) {
            assert.fail("New components should be created in detached container");
        }
        const testComponent = testResponse.value as ITestFluidComponent;
        assert.equal(testComponent.runtime.isAttached, true, "Component should be attached!!");

        // Get the sub component's "root" channel and verify that it is attached.
        const testChannel = await testComponent.runtime.getChannel("root");
        assert.equal(testChannel.isRegistered(), true, "Channel should be registered!!");
        assert.equal(testChannel.isLocal(), false, "Channel should not be local!!");
        const expComponentContext = testComponent.context as IExperimentalComponentContext;
        assert(expComponentContext?.isExperimentalComponentContext);
        assert.equal(expComponentContext.isLocal(), false, "Component should not be local!!");
        const expHostRuntime = testComponent.context.hostRuntime as IExperimentalHostRuntime;
        assert(expHostRuntime?.isExperimentalHostRuntime);
        assert.equal(expHostRuntime.isLocal(), false, "Container should be attached!!");
    });

    it("Load attached container and check for components", async () => {
        const container = await loader.createDetachedContainer(pkg);
        // Get the root component from the detached container.
        const response = await container.request({ url: "/" });
        const component = response.value as ITestFluidComponent;

        // Create a sub component of type TestFluidComponent.
        const subCompId = uuid();
        await createAndAttachComponent(component.context, subCompId, "default");

        // Now attach the container and get the sub component.
        await container.attach(testRequest);
        const response1 = await container.request({ url: `/${subCompId}` });
        const subComponent1 = response1.value as ITestFluidComponent;

        // Now load the container from another loader.
        const loader2 = createLocalLoader([[ pkg, factory ]], testDeltaConnectionServer) as Loader;
        const container2 = await loader2.resolve({ url:
            (await testResolver.requestUrl(container.resolvedUrl, { url : "" })).value });

        // Get the sub component and assert that it is attached.
        const response2 = await container2.request({ url: `/${subCompId}` });
        const subComponent2 = response2.value as ITestFluidComponent;
        assert.equal(subComponent2.runtime.isAttached, true, "Component should be attached!!");

        // Verify the attributes of the root channel of both sub components.
        const testChannel1 = await subComponent1.runtime.getChannel("root");
        const testChannel2 = await subComponent2.runtime.getChannel("root");
        assert.equal(testChannel2.isRegistered(), true, "Channel should be registered!!");
        assert.equal(testChannel2.isLocal(), false, "Channel should be registered!!");
        assert.equal(testChannel2.isRegistered(), testChannel1.isRegistered(),
            "Value for registration should be same!!");
        assert.equal(testChannel2.isLocal(), testChannel1.isLocal(), "Value for isLocal should persist!!");
    });
});<|MERGE_RESOLUTION|>--- conflicted
+++ resolved
@@ -8,7 +8,6 @@
 import { IFluidCodeDetails } from "@microsoft/fluid-container-definitions";
 import { Loader } from "@microsoft/fluid-container-loader";
 import { ConnectionState } from "@microsoft/fluid-protocol-definitions";
-<<<<<<< HEAD
 import { ILocalDeltaConnectionServer, LocalDeltaConnectionServer } from "@microsoft/fluid-server-local-server";
 import {
     createLocalLoader,
@@ -16,12 +15,12 @@
     TestFluidComponentFactory,
 } from "@microsoft/fluid-test-utils";
 import { TestResolver } from "@microsoft/fluid-local-driver";
-import { IComponentContext } from "@microsoft/fluid-runtime-definitions";
+import {
+    IComponentContext,
+    IExperimentalComponentContext,
+    IExperimentalHostRuntime,
+} from "@microsoft/fluid-runtime-definitions";
 import { v4 as uuid } from "uuid";
-=======
-import { IDocumentServiceFactory } from "@microsoft/fluid-driver-definitions";
-import { IExperimentalComponentContext, IExperimentalHostRuntime } from "@microsoft/fluid-runtime-definitions";
->>>>>>> 01e786bb
 
 describe("Detached Container", () => {
     const documentId = "detachedContainerTest";
@@ -90,25 +89,19 @@
         if (subResponse.mimeType !== "fluid/component" && subResponse.status !== 200) {
             assert.fail("New components should be created in detached container");
         }
-<<<<<<< HEAD
         const subComponent = subResponse.value as ITestFluidComponent;
+        assert.equal(subComponent.context.storage, undefined, "No storage should be there!!");
         assert.equal(subComponent.runtime.isAttached, true, "Component should be attached!!");
 
         // Get the sub component's root channel and verify that it is attached.
         const testChannel = await subComponent.runtime.getChannel("root");
-=======
-        const testComponent = testResponse.value as API.Document;
-        assert.equal(testComponent.context.storage, undefined, "No storage should be there!!");
-        assert.equal(testComponent.runtime.isAttached, true, "Component should be attached!!");
-        const testChannel = await testComponent.runtime.getChannel("root");
->>>>>>> 01e786bb
         assert.equal(testChannel.isRegistered(), true, "Channel should be registered!!");
         assert.equal(testChannel.isLocal(), true, "Channel should be local!!");
-        const expComponentContext = testComponent.context as IExperimentalComponentContext;
+        const expComponentContext = subComponent.context as IExperimentalComponentContext;
         assert(expComponentContext?.isExperimentalComponentContext);
         assert.equal(expComponentContext.isLocal(), true, "Component should be local!!");
 
-        const expHostRuntime = testComponent.context.hostRuntime as IExperimentalHostRuntime;
+        const expHostRuntime = subComponent.context.hostRuntime as IExperimentalHostRuntime;
         assert(expHostRuntime?.isExperimentalHostRuntime);
         assert.equal(expHostRuntime.isLocal(), true, "Container should be local!!");
     });
