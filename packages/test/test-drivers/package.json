{
  "name": "@fluidframework/test-drivers",
<<<<<<< HEAD
  "version": "2.0.0-internal.2.3.0",
=======
  "version": "2.0.0-internal.3.0.0",
>>>>>>> e366c519
  "description": "A driver abstraction and implementations for testing against server",
  "homepage": "https://fluidframework.com",
  "repository": {
    "type": "git",
    "url": "https://github.com/microsoft/FluidFramework.git",
    "directory": "packages/test/test-drivers"
  },
  "license": "MIT",
  "author": "Microsoft and contributors",
  "sideEffects": false,
  "main": "dist/index.js",
  "module": "lib/index.js",
  "types": "dist/index.d.ts",
  "scripts": {
    "build": "npm run build:genver && concurrently npm:build:compile npm:lint && npm run build:docs",
    "build:compile": "npm run tsc && npm run typetests:gen && npm run build:test && npm run build:esnext",
    "build:compile:min": "npm run build:compile",
    "build:docs": "api-extractor run --local --typescript-compiler-folder ../../../node_modules/typescript && copyfiles -u 1 ./_api-extractor-temp/doc-models/* ../../../_api-extractor-temp/",
    "build:esnext": "tsc --project ./tsconfig.esnext.json",
    "build:full": "npm run build",
    "build:full:compile": "npm run build:compile",
    "build:genver": "gen-version",
    "build:test": "tsc --project ./src/test/tsconfig.json",
    "ci:build:docs": "api-extractor run --typescript-compiler-folder ../../../node_modules/typescript && copyfiles -u 1 ./_api-extractor-temp/* ../../../_api-extractor-temp/",
    "clean": "rimraf dist lib *.tsbuildinfo *.build.log",
    "eslint": "eslint --format stylish src",
    "eslint:fix": "eslint --format stylish src --fix --fix-type problem,suggestion,layout",
    "format": "npm run prettier:fix",
    "lint": "npm run eslint",
    "lint:fix": "npm run eslint:fix",
    "prettier": "prettier --check . --ignore-path ../../../.prettierignore",
    "prettier:fix": "prettier --write . --ignore-path ../../../.prettierignore",
    "tsc": "tsc",
    "typetests:gen": "flub generate typetests --generate --dir .",
    "typetests:prepare": "flub generate typetests --prepare --dir . --pin"
  },
  "nyc": {
    "all": true,
    "cache-dir": "nyc/.cache",
    "exclude": [
      "src/test/**/*.ts",
      "dist/test/**/*.js"
    ],
    "exclude-after-remap": false,
    "include": [
      "src/**/*.ts",
      "dist/**/*.js"
    ],
    "report-dir": "nyc/report",
    "reporter": [
      "cobertura",
      "html",
      "text"
    ],
    "temp-directory": "nyc/.nyc_output"
  },
  "dependencies": {
    "@fluidframework/common-utils": "^1.0.0",
<<<<<<< HEAD
    "@fluidframework/core-interfaces": ">=2.0.0-internal.2.3.0 <2.0.0-internal.3.0.0",
    "@fluidframework/driver-definitions": ">=2.0.0-internal.2.3.0 <2.0.0-internal.3.0.0",
    "@fluidframework/driver-utils": ">=2.0.0-internal.2.3.0 <2.0.0-internal.3.0.0",
    "@fluidframework/local-driver": ">=2.0.0-internal.2.3.0 <2.0.0-internal.3.0.0",
    "@fluidframework/odsp-doclib-utils": ">=2.0.0-internal.2.3.0 <2.0.0-internal.3.0.0",
    "@fluidframework/odsp-driver": ">=2.0.0-internal.2.3.0 <2.0.0-internal.3.0.0",
    "@fluidframework/odsp-driver-definitions": ">=2.0.0-internal.2.3.0 <2.0.0-internal.3.0.0",
    "@fluidframework/odsp-urlresolver": ">=2.0.0-internal.2.3.0 <2.0.0-internal.3.0.0",
    "@fluidframework/protocol-definitions": "^1.1.0",
    "@fluidframework/routerlicious-driver": ">=2.0.0-internal.2.3.0 <2.0.0-internal.3.0.0",
    "@fluidframework/server-local-server": "^0.1038.2000",
    "@fluidframework/test-driver-definitions": ">=2.0.0-internal.2.3.0 <2.0.0-internal.3.0.0",
    "@fluidframework/test-pairwise-generator": ">=2.0.0-internal.2.3.0 <2.0.0-internal.3.0.0",
    "@fluidframework/test-runtime-utils": ">=2.0.0-internal.2.3.0 <2.0.0-internal.3.0.0",
    "@fluidframework/tinylicious-driver": ">=2.0.0-internal.2.3.0 <2.0.0-internal.3.0.0",
    "@fluidframework/tool-utils": ">=2.0.0-internal.2.3.0 <2.0.0-internal.3.0.0",
=======
    "@fluidframework/core-interfaces": ">=2.0.0-internal.3.0.0 <2.0.0-internal.4.0.0",
    "@fluidframework/driver-definitions": ">=2.0.0-internal.3.0.0 <2.0.0-internal.4.0.0",
    "@fluidframework/driver-utils": ">=2.0.0-internal.3.0.0 <2.0.0-internal.4.0.0",
    "@fluidframework/local-driver": ">=2.0.0-internal.3.0.0 <2.0.0-internal.4.0.0",
    "@fluidframework/odsp-doclib-utils": ">=2.0.0-internal.3.0.0 <2.0.0-internal.4.0.0",
    "@fluidframework/odsp-driver": ">=2.0.0-internal.3.0.0 <2.0.0-internal.4.0.0",
    "@fluidframework/odsp-driver-definitions": ">=2.0.0-internal.3.0.0 <2.0.0-internal.4.0.0",
    "@fluidframework/odsp-urlresolver": ">=2.0.0-internal.3.0.0 <2.0.0-internal.4.0.0",
    "@fluidframework/protocol-definitions": "^1.1.0",
    "@fluidframework/routerlicious-driver": ">=2.0.0-internal.3.0.0 <2.0.0-internal.4.0.0",
    "@fluidframework/server-local-server": "^0.1038.2000-98212",
    "@fluidframework/test-driver-definitions": ">=2.0.0-internal.3.0.0 <2.0.0-internal.4.0.0",
    "@fluidframework/test-pairwise-generator": ">=2.0.0-internal.3.0.0 <2.0.0-internal.4.0.0",
    "@fluidframework/test-runtime-utils": ">=2.0.0-internal.3.0.0 <2.0.0-internal.4.0.0",
    "@fluidframework/tinylicious-driver": ">=2.0.0-internal.3.0.0 <2.0.0-internal.4.0.0",
    "@fluidframework/tool-utils": ">=2.0.0-internal.3.0.0 <2.0.0-internal.4.0.0",
>>>>>>> e366c519
    "axios": "^0.26.0",
    "semver": "^7.3.4",
    "uuid": "^8.3.1"
  },
  "devDependencies": {
    "@fluid-tools/build-cli": "^0.7.0",
    "@fluidframework/build-common": "^1.1.0",
    "@fluidframework/build-tools": "^0.7.0",
    "@fluidframework/eslint-config-fluid": "^1.2.0",
<<<<<<< HEAD
    "@fluidframework/test-drivers-previous": "npm:@fluidframework/test-drivers@2.0.0-internal.2.2.0",
=======
    "@fluidframework/test-drivers-previous": "npm:@fluidframework/test-drivers@2.0.0-internal.2.1.1",
>>>>>>> e366c519
    "@microsoft/api-extractor": "^7.22.2",
    "@rushstack/eslint-config": "^2.5.1",
    "@types/mocha": "^9.1.1",
    "@types/node": "^14.18.0",
    "concurrently": "^6.2.0",
    "copyfiles": "^2.4.1",
    "eslint": "~8.6.0",
    "mocha": "^10.0.0",
    "nyc": "^15.0.0",
    "prettier": "~2.6.2",
    "rimraf": "^2.6.2",
    "typescript": "~4.5.5"
  },
  "typeValidation": {
<<<<<<< HEAD
    "version": "2.0.0-internal.2.3.0",
    "baselineRange": ">=2.0.0-internal.2.2.0 <2.0.0-internal.2.3.0",
    "baselineVersion": "2.0.0-internal.2.2.0",
=======
    "version": "2.0.0-internal.3.0.0",
    "baselineRange": ">=2.0.0-internal.2.0.0 <2.0.0-internal.3.0.0",
    "baselineVersion": "2.0.0-internal.2.1.1",
>>>>>>> e366c519
    "broken": {}
  }
}<|MERGE_RESOLUTION|>--- conflicted
+++ resolved
@@ -1,10 +1,6 @@
 {
   "name": "@fluidframework/test-drivers",
-<<<<<<< HEAD
-  "version": "2.0.0-internal.2.3.0",
-=======
   "version": "2.0.0-internal.3.0.0",
->>>>>>> e366c519
   "description": "A driver abstraction and implementations for testing against server",
   "homepage": "https://fluidframework.com",
   "repository": {
@@ -63,24 +59,6 @@
   },
   "dependencies": {
     "@fluidframework/common-utils": "^1.0.0",
-<<<<<<< HEAD
-    "@fluidframework/core-interfaces": ">=2.0.0-internal.2.3.0 <2.0.0-internal.3.0.0",
-    "@fluidframework/driver-definitions": ">=2.0.0-internal.2.3.0 <2.0.0-internal.3.0.0",
-    "@fluidframework/driver-utils": ">=2.0.0-internal.2.3.0 <2.0.0-internal.3.0.0",
-    "@fluidframework/local-driver": ">=2.0.0-internal.2.3.0 <2.0.0-internal.3.0.0",
-    "@fluidframework/odsp-doclib-utils": ">=2.0.0-internal.2.3.0 <2.0.0-internal.3.0.0",
-    "@fluidframework/odsp-driver": ">=2.0.0-internal.2.3.0 <2.0.0-internal.3.0.0",
-    "@fluidframework/odsp-driver-definitions": ">=2.0.0-internal.2.3.0 <2.0.0-internal.3.0.0",
-    "@fluidframework/odsp-urlresolver": ">=2.0.0-internal.2.3.0 <2.0.0-internal.3.0.0",
-    "@fluidframework/protocol-definitions": "^1.1.0",
-    "@fluidframework/routerlicious-driver": ">=2.0.0-internal.2.3.0 <2.0.0-internal.3.0.0",
-    "@fluidframework/server-local-server": "^0.1038.2000",
-    "@fluidframework/test-driver-definitions": ">=2.0.0-internal.2.3.0 <2.0.0-internal.3.0.0",
-    "@fluidframework/test-pairwise-generator": ">=2.0.0-internal.2.3.0 <2.0.0-internal.3.0.0",
-    "@fluidframework/test-runtime-utils": ">=2.0.0-internal.2.3.0 <2.0.0-internal.3.0.0",
-    "@fluidframework/tinylicious-driver": ">=2.0.0-internal.2.3.0 <2.0.0-internal.3.0.0",
-    "@fluidframework/tool-utils": ">=2.0.0-internal.2.3.0 <2.0.0-internal.3.0.0",
-=======
     "@fluidframework/core-interfaces": ">=2.0.0-internal.3.0.0 <2.0.0-internal.4.0.0",
     "@fluidframework/driver-definitions": ">=2.0.0-internal.3.0.0 <2.0.0-internal.4.0.0",
     "@fluidframework/driver-utils": ">=2.0.0-internal.3.0.0 <2.0.0-internal.4.0.0",
@@ -97,7 +75,6 @@
     "@fluidframework/test-runtime-utils": ">=2.0.0-internal.3.0.0 <2.0.0-internal.4.0.0",
     "@fluidframework/tinylicious-driver": ">=2.0.0-internal.3.0.0 <2.0.0-internal.4.0.0",
     "@fluidframework/tool-utils": ">=2.0.0-internal.3.0.0 <2.0.0-internal.4.0.0",
->>>>>>> e366c519
     "axios": "^0.26.0",
     "semver": "^7.3.4",
     "uuid": "^8.3.1"
@@ -107,11 +84,7 @@
     "@fluidframework/build-common": "^1.1.0",
     "@fluidframework/build-tools": "^0.7.0",
     "@fluidframework/eslint-config-fluid": "^1.2.0",
-<<<<<<< HEAD
-    "@fluidframework/test-drivers-previous": "npm:@fluidframework/test-drivers@2.0.0-internal.2.2.0",
-=======
     "@fluidframework/test-drivers-previous": "npm:@fluidframework/test-drivers@2.0.0-internal.2.1.1",
->>>>>>> e366c519
     "@microsoft/api-extractor": "^7.22.2",
     "@rushstack/eslint-config": "^2.5.1",
     "@types/mocha": "^9.1.1",
@@ -126,15 +99,9 @@
     "typescript": "~4.5.5"
   },
   "typeValidation": {
-<<<<<<< HEAD
-    "version": "2.0.0-internal.2.3.0",
-    "baselineRange": ">=2.0.0-internal.2.2.0 <2.0.0-internal.2.3.0",
-    "baselineVersion": "2.0.0-internal.2.2.0",
-=======
     "version": "2.0.0-internal.3.0.0",
     "baselineRange": ">=2.0.0-internal.2.0.0 <2.0.0-internal.3.0.0",
     "baselineVersion": "2.0.0-internal.2.1.1",
->>>>>>> e366c519
     "broken": {}
   }
 }