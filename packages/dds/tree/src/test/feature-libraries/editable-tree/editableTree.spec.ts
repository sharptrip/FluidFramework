--- conflicted
+++ resolved
@@ -14,14 +14,9 @@
 import { JsonableTree, EmptyKey, Value, rootFieldKey } from "../../../tree";
 import { brand, Brand, clone } from "../../../util";
 import {
-<<<<<<< HEAD
     defaultSchemaPolicy, getEditableTree, EditableTree, buildForest, getTypeSymbol,
-    UnwrappedEditableField, UnwrappedEditableTree,
+    UnwrappedEditableField, UnwrappedEditableTree, singleTextCursorNew,
     proxyTargetSymbol, emptyField, FieldKinds, valueSymbol, EditableTreeOrPrimitive, isPrimitiveValue, Multiplicity,
-=======
-    defaultSchemaPolicy, getEditableTree, EditableTree, buildForest, getTypeSymbol, UnwrappedEditableField,
-    proxyTargetSymbol, emptyField, FieldKinds, valueSymbol, EditableTreeOrPrimitive, isPrimitiveValue, Multiplicity, singleTextCursorNew,
->>>>>>> d95e0461
 } from "../../../feature-libraries";
 
 // eslint-disable-next-line import/no-internal-modules
