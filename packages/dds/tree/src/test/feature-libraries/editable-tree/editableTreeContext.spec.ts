--- conflicted
+++ resolved
@@ -34,13 +34,9 @@
 describe("editable-tree context", () => {
     it("can't synchronize trees after the context been freed", async () => {
         const [provider, [tree1, tree2]] = await createSharedTrees(fullSchemaData, [personData], 2);
-<<<<<<< HEAD
-        const person1 = tree1.root as PersonType;
-=======
         const person1 = tree1.root as Person;
         const person2 = tree2.root as Person;
         tree2.context.free();
->>>>>>> c88e70e5
 
         assert.equal(person1.age, 35);
         person1.age = brand(42);
