/*!
 * Copyright (c) Microsoft Corporation and contributors. All rights reserved.
 * Licensed under the MIT License.
 */

import { strict as assert } from "assert";
import { validateAssertionError } from "@fluidframework/test-runtime-utils";
import {
    FieldKey,
    FieldKindIdentifier,
    fieldSchema,
    GlobalFieldKey,
    JsonableTree,
    LocalFieldKey,
    rootFieldKey,
    SchemaData,
    symbolFromKey,
    TreeSchemaIdentifier,
    ValueSchema,
} from "../../../core";
import { ISharedTree } from "../../../shared-tree";
import { brand, clone } from "../../../util";
import {
    singleTextCursor,
    isUnwrappedNode,
    createField,
    getField,
    isEditableField,
    FieldKinds,
    valueSymbol,
<<<<<<< HEAD
    replaceField,
    typeNameSymbol,
=======
    namedTreeSchema,
>>>>>>> 484d8f5d
} from "../../../feature-libraries";
import { ITestTreeProvider, TestTreeProvider } from "../../utils";
import {
    fullSchemaData,
    personData,
    Person,
    schemaMap,
    stringSchema,
    Int32,
    getPerson,
    globalFieldSymbolSequencePhones,
    SimplePhones,
    complexPhoneSchema,
    ComplexPhone,
    Address,
} from "./mockData";

const globalFieldKey: GlobalFieldKey = brand("foo");
const globalFieldSymbol = symbolFromKey(globalFieldKey);
// same name to cover global vs local field handling
const localFieldKey: LocalFieldKey = brand("foo");
const rootSchemaName: TreeSchemaIdentifier = brand("Test");

function getTestSchema(fieldKind: { identifier: FieldKindIdentifier }): SchemaData {
    const rootNodeSchema = namedTreeSchema({
        name: rootSchemaName,
        localFields: {
            [localFieldKey]: fieldSchema(fieldKind, [stringSchema.name]),
        },
        globalFields: [globalFieldKey],
        value: ValueSchema.Serializable,
    });
    schemaMap.set(rootSchemaName, rootNodeSchema);
    return {
        treeSchema: schemaMap,
        globalFieldSchema: new Map([
            [rootFieldKey, fieldSchema(FieldKinds.optional, [rootSchemaName])],
            [globalFieldKey, fieldSchema(fieldKind, [stringSchema.name])],
        ]),
    };
}

async function createSharedTrees(
    schemaData: SchemaData,
    data?: JsonableTree[],
    numberOfTrees = 1,
): Promise<readonly [ITestTreeProvider, readonly ISharedTree[]]> {
    const provider = await TestTreeProvider.create(numberOfTrees);
    for (const tree of provider.trees) {
        assert(tree.isAttached());
    }
    provider.trees[0].storedSchema.update(schemaData);
    if (data !== undefined) {
        provider.trees[0].context.root.insertNodes(0, data.map(singleTextCursor));
    }
    await provider.ensureSynchronized();
    return [provider, provider.trees];
}

const testCases: (readonly [string, FieldKey])[] = [
    ["a global field", globalFieldSymbol],
    ["a local field", localFieldKey],
];

describe("editable-tree: editing", () => {
    it("create using assignment", async () => {
        const [, trees] = await createSharedTrees(fullSchemaData);

        trees[0].root = getPerson();
        const person = trees[0].root as Person;

        // check initial data
        {
            // explicitly check the global field as `clone` does not support symbols as field keys
            assert.deepEqual(clone(person.address?.[globalFieldSymbolSequencePhones]), {
                "0": "115",
                "1": "116",
            });
            delete person.address?.[globalFieldSymbolSequencePhones];
            const clonedPerson = clone(person);
            assert.deepEqual(clonedPerson, {
                name: "Adam",
                age: 35,
                adult: true,
                salary: 10420.2,
                friends: {
                    Mat: "Mat",
                },
                address: {
                    zip: "99999",
                    street: "treeStreet",
                    phones: {
                        "0": "+49123456778",
                        "1": 123456879,
                        "2": {
                            prefix: "0123",
                            number: "012345",
                            extraPhones: { "0": "91919191" },
                        },
                        "3": {
                            "0": "112",
                            "1": "113",
                        },
                    },
                    sequencePhones: { "0": "113", "1": "114" },
                },
            });
        }

        {
            delete person.age;
            // create optional field
            person.age = brand(32);

            // replace optional field
            person.address = {
                zip: "99999",
                street: "foo",
                phones: [12345],
            } as unknown as Address; // TODO: fix up these strong types to reflect unwrapping
            assert(person.address !== undefined);

            // create sequence field
            person.address.sequencePhones = brand(["999"]);

            const zip: Int32 = brand(123);
            // replace value field
            person.address.zip = zip;

            const clonedAddress = clone(person.address);
            assert.deepEqual(clonedAddress, {
                street: "foo",
                zip: 123,
                phones: {
                    "0": 12345,
                },
                sequencePhones: {
                    "0": "999",
                },
            });

            // replace sequence field
            person.address.sequencePhones = brand(["111"]);
            // replace array (optional field with primary sequence field)
            person.address.phones = brand(["54321"]);
            assert(person.address.phones !== undefined);
            const simplePhones: SimplePhones = brand(["555"]);
            // create node as array (node has a primary field)
            person.address.phones[1] = simplePhones;
            // create primitive node
            person.address.phones[2] = brand(3);
            const clonedPerson = clone(person);
            assert.deepEqual(clonedPerson, {
                name: "Adam",
                age: 32,
                adult: true,
                salary: 10420.2,
                friends: {
                    Mat: "Mat",
                },
                address: {
                    street: "foo",
                    zip: 123,
                    phones: {
                        "0": "54321",
                        "1": {
                            "0": "555",
                        },
                        "2": 3,
                    },
                    sequencePhones: {
                        "0": "111",
                    },
                },
            });
            // replace node
            person.address.phones[1] = {
                [typeNameSymbol]: complexPhoneSchema.name,
                number: "123",
                prefix: "456",
                extraPhones: ["1234567"],
            } as unknown as ComplexPhone; // TODO: fix up these strong types to reflect unwrapping
            assert.deepEqual(clone(person.address.phones), {
                "0": "54321",
                "1": { number: "123", prefix: "456", extraPhones: { "0": "1234567" } },
                "2": 3,
            });
        }
    });

    it("assert set primitive value using assignment", async () => {
        const [, trees] = await createSharedTrees(fullSchemaData, [personData]);
        const person = trees[0].root as Person;
        const nameNode = person[getField](brand("name")).getNode(0);
        const ageNode = person[getField](brand("age")).getNode(0);

        assert.throws(
            () => {
                assert(person.friends !== undefined);
                person.friends[valueSymbol] = { kate: "kate" };
            },
            (e) => validateAssertionError(e, "unsupported schema for provided primitive"),
            "Expected exception was not thrown",
        );
        assert.throws(
            () => {
                assert(person.address !== undefined);
                person.address[valueSymbol] = 123;
            },
            (e) => validateAssertionError(e, "Cannot set a value of a non-primitive field"),
            "Expected exception was not thrown",
        );
        assert.throws(
            () => {
                nameNode[valueSymbol] = 1;
            },
            (e) => validateAssertionError(e, "unsupported schema for provided primitive"),
            "Expected exception was not thrown",
        );
        assert.throws(
            () => {
                ageNode[valueSymbol] = "some";
            },
            (e) => validateAssertionError(e, "unsupported schema for provided primitive"),
            "Expected exception was not thrown",
        );
        trees[0].context.free();
    });

    for (const [fieldDescription, fieldKey] of testCases) {
        describe(`can create, edit and delete ${fieldDescription}`, () => {
            it("as sequence field", async () => {
                const [provider, trees] = await createSharedTrees(
                    getTestSchema(FieldKinds.sequence),
                    [{ type: rootSchemaName }],
                    2,
                );
                assert(isUnwrappedNode(trees[0].root));
                assert(isUnwrappedNode(trees[1].root));
                // create using `createFieldSymbol`
                trees[0].root[createField](fieldKey, [
                    singleTextCursor({ type: stringSchema.name, value: "foo" }),
                    singleTextCursor({ type: stringSchema.name, value: "bar" }),
                ]);
                const field_0 = trees[0].root[fieldKey];
                assert(isEditableField(field_0));
                assert.equal(field_0.length, 2);
                assert.equal(field_0[0], "foo");
                assert.equal(field_0[1], "bar");
                assert.equal(field_0[2], undefined);
                await provider.ensureSynchronized();
                const field_1 = trees[1].root[fieldKey];
                assert.deepEqual(field_0, field_1);

                // edit using assignment
                field_0[0] = "buz";
                assert.equal(field_0[0], "buz");
                await provider.ensureSynchronized();
                assert.deepEqual(field_0, field_1);

                // edit using valueSymbol
                field_0.getNode(0)[valueSymbol] = "via symbol";
                assert.equal(field_0[0], "via symbol");
                await provider.ensureSynchronized();
                assert.deepEqual(field_0, field_1);

                // delete
                assert.throws(
                    () => {
                        delete field_0[0];
                    },
                    (e) => validateAssertionError(e, "Not supported. Use `deleteNodes()` instead"),
                    "Expected exception was not thrown",
                );
                // eslint-disable-next-line @typescript-eslint/no-dynamic-delete
                delete trees[0].root[fieldKey];
                assert(!(fieldKey in trees[0].root));
                assert.equal(field_0[0], undefined);
                assert.equal(field_0.length, 0);
                await provider.ensureSynchronized();
                assert.deepEqual(field_0, field_1);

                // create using `insertNodes()`
                [
                    singleTextCursor({ type: stringSchema.name, value: "third" }),
                    singleTextCursor({ type: stringSchema.name, value: "second" }),
                    singleTextCursor({ type: stringSchema.name, value: "first" }),
                ].forEach((content) => field_0.insertNodes(0, content));
                assert.throws(
                    () => field_0.insertNodes(5, singleTextCursor({ type: stringSchema.name })),
                    (e) => validateAssertionError(e, "Index must be less than or equal to length."),
                    "Expected exception was not thrown",
                );
                assert.equal(field_0[0], "first");
                assert.equal(field_0[1], "second");
                await provider.ensureSynchronized();
                assert.deepEqual(field_0, field_1);

                // edit using `replaceNodes()`
                assert.throws(
                    () => field_0.replaceNodes(5, singleTextCursor({ type: stringSchema.name })),
                    (e) => validateAssertionError(e, "Index must be less than length."),
                    "Expected exception was not thrown",
                );
                field_0.replaceNodes(
                    1,
                    singleTextCursor({ type: stringSchema.name, value: "changed" }),
                    1,
                );
                assert.equal(field_0[1], "changed");
                await provider.ensureSynchronized();
                assert.deepEqual(field_0, field_1);

                // delete using `deleteNodes()`
                field_0.deleteNodes(1, 1);
                assert.throws(
                    () => field_0.deleteNodes(2),
                    (e) => validateAssertionError(e, "Index must be less than length."),
                    "Expected exception was not thrown",
                );
                assert.equal(field_0.length, 2);
                assert.throws(
                    () => field_0.deleteNodes(0, -1),
                    (e) => validateAssertionError(e, "Count must be non-negative."),
                    "Expected exception was not thrown",
                );
                await provider.ensureSynchronized();
                assert.deepEqual(field_0, field_1);
                field_0.deleteNodes(0, 5);
                assert.equal(field_0.length, 0);
                assert.doesNotThrow(() => field_0.deleteNodes(0, 0));
                await provider.ensureSynchronized();
                assert.deepEqual(field_0, field_1);

                trees[0].context.free();
                trees[1].context.free();
            });

            it("as optional field", async () => {
                const [provider, trees] = await createSharedTrees(
                    getTestSchema(FieldKinds.optional),
                    [{ type: rootSchemaName }],
                    2,
                );
                assert(isUnwrappedNode(trees[0].root));
                assert(isUnwrappedNode(trees[1].root));

                // create
                assert.throws(
                    () => {
                        assert(isUnwrappedNode(trees[0].root));
                        trees[0].root[createField](fieldKey, [
                            singleTextCursor({ type: stringSchema.name, value: "foo" }),
                            singleTextCursor({ type: stringSchema.name, value: "foo" }),
                        ]);
                    },
                    (e) =>
                        validateAssertionError(e, "Use single cursor to create the optional field"),
                    "Expected exception was not thrown",
                );
                trees[0].root[createField](
                    fieldKey,
                    singleTextCursor({ type: stringSchema.name, value: "foo" }),
                );
                await provider.ensureSynchronized();
                assert.equal(trees[1].root[fieldKey], "foo");

                // edit using assignment
                trees[0].root[fieldKey] = "bar";
                await provider.ensureSynchronized();
                assert.equal(trees[0].root[fieldKey], "bar");

                // edit using valueSymbol
                trees[0].root[getField](fieldKey).getNode(0)[valueSymbol] = "via symbol";
                await provider.ensureSynchronized();
                assert.equal(trees[1].root[fieldKey], "via symbol");

                // edit using `replaceField()`
                trees[0].root[replaceField](
                    fieldKey,
                    singleTextCursor({ type: stringSchema.name, value: "replaced" }),
                );
                await provider.ensureSynchronized();
                assert.equal(trees[1].root[fieldKey], "replaced");

                // delete
                // eslint-disable-next-line @typescript-eslint/no-dynamic-delete
                delete trees[0].root[fieldKey];
                assert(!(fieldKey in trees[0].root));
                await provider.ensureSynchronized();
                assert(!(fieldKey in trees[1].root));
                assert.equal(trees[0].root[fieldKey], undefined);
                trees[0].context.free();
                trees[1].context.free();
            });

            it("as value field", async () => {
                const [provider, trees] = await createSharedTrees(
                    getTestSchema(FieldKinds.value),
                    [{ type: rootSchemaName }],
                    2,
                );
                assert(isUnwrappedNode(trees[0].root));
                assert(isUnwrappedNode(trees[1].root));

                // create
                const fieldContent = singleTextCursor({
                    type: stringSchema.name,
                    value: "foo",
                });
                assert.throws(
                    () => {
                        assert(isUnwrappedNode(trees[0].root));
                        trees[0].root[createField](fieldKey, fieldContent);
                    },
                    (e) =>
                        validateAssertionError(
                            e,
                            "It is invalid to create fields of kind `value` as they should always exist.",
                        ),
                    "Expected exception was not thrown",
                );
                // TODO: rework/remove this as soon as trees with value fields will be supported.
                trees[0].root[getField](fieldKey).insertNodes(0, fieldContent);
                assert.equal(trees[0].root[fieldKey], "foo");
                await provider.ensureSynchronized();
                assert.equal(trees[1].root[fieldKey], "foo");

                // edit using assignment
                trees[0].root[fieldKey] = "bar";
                await provider.ensureSynchronized();
                assert.equal(trees[1].root[fieldKey], "bar");

                // edit using valueSymbol
                trees[0].root[getField](fieldKey).getNode(0)[valueSymbol] = "via symbol";
                await provider.ensureSynchronized();
                assert.equal(trees[1].root[fieldKey], "via symbol");

                // edit using `replaceField()`
                trees[0].root[replaceField](
                    fieldKey,
                    singleTextCursor({ type: stringSchema.name, value: "replaced" }),
                );
                await provider.ensureSynchronized();
                assert.equal(trees[1].root[fieldKey], "replaced");

                // delete
                assert.throws(
                    () => {
                        assert(isUnwrappedNode(trees[0].root));
                        // eslint-disable-next-line @typescript-eslint/no-dynamic-delete
                        delete trees[0].root[fieldKey];
                    },
                    (e) => validateAssertionError(e, "Fields of kind `value` may not be deleted."),
                    "Expected exception was not thrown",
                );

                trees[0].context.free();
                trees[1].context.free();
            });
        });
    }
});<|MERGE_RESOLUTION|>--- conflicted
+++ resolved
@@ -28,12 +28,9 @@
     isEditableField,
     FieldKinds,
     valueSymbol,
-<<<<<<< HEAD
     replaceField,
     typeNameSymbol,
-=======
     namedTreeSchema,
->>>>>>> 484d8f5d
 } from "../../../feature-libraries";
 import { ITestTreeProvider, TestTreeProvider } from "../../utils";
 import {
