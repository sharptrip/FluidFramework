/*!
 * Copyright (c) Microsoft Corporation and contributors. All rights reserved.
 * Licensed under the MIT License.
 */

import { strict as assert } from "assert";
import { validateAssertionError } from "@fluidframework/test-runtime-utils";
import {
    FieldKey,
    FieldKindIdentifier,
    fieldSchema,
    GlobalFieldKey,
    JsonableTree,
    LocalFieldKey,
    namedTreeSchema,
    rootFieldKey,
    SchemaData,
    symbolFromKey,
    TreeSchemaIdentifier,
    ValueSchema,
} from "../../../core";
import { ISharedTree } from "../../../shared-tree";
import { brand, clone } from "../../../util";
import {
    singleTextCursor,
    isUnwrappedNode,
    createField,
    getField,
    isEditableField,
    FieldKinds,
    emptyField,
    valueSymbol,
    replaceField,
} from "../../../feature-libraries";
import { ITestTreeProvider, TestTreeProvider } from "../../utils";
import {
    fullSchemaData,
    personData,
    Person,
    schemaMap,
    stringSchema,
    ComplexPhone,
    complexPhoneSchema,
    Float64,
    Int32,
    int32Schema,
    Phones,
    SimplePhones,
    simplePhonesSchema,
    getPerson,
    globalFieldSymbolSequencePhones,
} from "./mockData";

const globalFieldKey: GlobalFieldKey = brand("foo");
const globalFieldSymbol = symbolFromKey(globalFieldKey);
// same name to cover global vs local field handling
const localFieldKey: LocalFieldKey = brand("foo");
const rootSchemaName: TreeSchemaIdentifier = brand("Test");

function getTestSchema(fieldKind: { identifier: FieldKindIdentifier }): SchemaData {
    const rootNodeSchema = namedTreeSchema({
        name: rootSchemaName,
        localFields: {
            [localFieldKey]: fieldSchema(fieldKind, [stringSchema.name]),
        },
        globalFields: [globalFieldKey],
        value: ValueSchema.Serializable,
        extraLocalFields: emptyField,
    });
    schemaMap.set(rootSchemaName, rootNodeSchema);
    return {
        treeSchema: schemaMap,
        globalFieldSchema: new Map([
            [rootFieldKey, fieldSchema(FieldKinds.optional, [rootSchemaName])],
            [globalFieldKey, fieldSchema(fieldKind, [stringSchema.name])],
        ]),
    };
}

async function createSharedTrees(
    schemaData: SchemaData,
    data?: JsonableTree[],
    numberOfTrees = 1,
): Promise<readonly [ITestTreeProvider, readonly ISharedTree[]]> {
    const provider = await TestTreeProvider.create(numberOfTrees);
    for (const tree of provider.trees) {
        assert(tree.isAttached());
    }
    provider.trees[0].storedSchema.update(schemaData);
    if (data !== undefined) {
        provider.trees[0].context.root.insertNodes(0, data.map(singleTextCursor));
    }
    await provider.ensureSynchronized();
    return [provider, provider.trees];
}

const testCases: (readonly [string, FieldKey])[] = [
    ["a global field", globalFieldSymbol],
    ["a local field", localFieldKey],
];

describe("editable-tree: editing", () => {
    it("create using assignment", async () => {
        const [, trees] = await createSharedTrees(fullSchemaData);

        const context = trees[0].context;
        trees[0].root = getPerson(context);
        const person = trees[0].root as Person;

<<<<<<< HEAD
=======
        // check initial data
>>>>>>> 344ed6a1
        {
            // explicitly check the global field as `clone` does not support symbols as field keys
            assert.deepEqual(clone(person.address?.[globalFieldSymbolSequencePhones]), {
                "0": "115",
                "1": "116",
            });
            delete person.address?.[globalFieldSymbolSequencePhones];
            const clonedPerson = clone(person);
            assert.deepEqual(clonedPerson, {
                name: "Adam",
                age: 35,
                adult: true,
                salary: 10420.2,
                friends: {
                    Mat: "Mat",
                },
                address: {
                    zip: "99999",
                    street: "treeStreet",
                    phones: {
                        "0": "+49123456778",
                        "1": 123456879,
                        "2": {
                            prefix: "0123",
                            number: "012345",
                            extraPhones: { "0": "91919191" },
                        },
                        "3": {
                            "0": "112",
                            "1": "113",
                        },
                    },
                    sequencePhones: { "0": "113", "1": "114" },
                },
            });
        }

        {
<<<<<<< HEAD
            person.age = brand(32);
            const phones: Phones = brand([context.newDetachedNode(int32Schema.name, 12345)]);
=======
            delete person.age;
            // create optional field
            person.age = brand(32);

            const phones: Phones = brand([context.newDetachedNode(int32Schema.name, 12345)]);
            // replace optional field
>>>>>>> 344ed6a1
            person.address = brand({
                zip: context.newDetachedNode(stringSchema.name, "99999"),
                street: "foo",
                phones,
<<<<<<< HEAD
                sequencePhones: brand(["999"]),
            });
            assert(person.address !== undefined);

            // TODO: this is to reveal the issue in `newDetachedNode` API
            const zipNum: Float64 = brand(123);
            const zip: Int32 = context.newDetachedNode(int32Schema.name, zipNum);
=======
            });
            assert(person.address !== undefined);

            // create sequence field
            person.address.sequencePhones = brand(["999"]);

            // TODO: this is to reveal the issue in `newDetachedNode` API
            const zipNum: Float64 = brand(123);
            const zip: Int32 = context.newDetachedNode(int32Schema.name, zipNum);
            // replace value field
>>>>>>> 344ed6a1
            person.address.zip = zip;

            const clonedAddress = clone(person.address);
            assert.deepEqual(clonedAddress, {
                street: "foo",
                zip: 123,
                phones: {
                    "0": 12345,
                },
                sequencePhones: {
                    "0": "999",
                },
            });

<<<<<<< HEAD
            person.address.sequencePhones = brand(["111"]);
=======
            // replace sequence field
            person.address.sequencePhones = brand(["111"]);
            // replace array (optional field with primary sequence field)
>>>>>>> 344ed6a1
            person.address.phones = brand([context.newDetachedNode(stringSchema.name, "54321")]);
            assert(person.address.phones !== undefined);
            const simplePhones: SimplePhones = context.newDetachedNode(simplePhonesSchema.name, [
                "555",
            ]);
<<<<<<< HEAD
            person.address.phones[1] = simplePhones;
=======
            // create node as array (node has a primary field)
            person.address.phones[1] = simplePhones;
            // create primitive node
>>>>>>> 344ed6a1
            person.address.phones[2] = context.newDetachedNode(int32Schema.name, 3);
            const clonedPerson = clone(person);
            assert.deepEqual(clonedPerson, {
                name: "Adam",
                age: 32,
                adult: true,
                salary: 10420.2,
                friends: {
                    Mat: "Mat",
                },
                address: {
                    street: "foo",
                    zip: 123,
                    phones: {
                        "0": "54321",
                        "1": {
                            "0": "555",
                        },
                        "2": 3,
                    },
                    sequencePhones: {
                        "0": "111",
                    },
                },
            });
<<<<<<< HEAD
=======
            // replace node
>>>>>>> 344ed6a1
            person.address.phones[1] = context.newDetachedNode<ComplexPhone>(
                complexPhoneSchema.name,
                {
                    number: "123",
                    prefix: "456",
                    extraPhones: ["1234567"],
                },
            );
            assert.deepEqual(clone(person.address.phones), {
                "0": "54321",
                "1": { number: "123", prefix: "456", extraPhones: { "0": "1234567" } },
                "2": 3,
            });
        }
    });

    it("assert set primitive value using assignment", async () => {
        const [, trees] = await createSharedTrees(fullSchemaData, [personData]);
        const person = trees[0].root as Person;
        const nameNode = person[getField](brand("name")).getNode(0);
        const ageNode = person[getField](brand("age")).getNode(0);

        assert.throws(
            () => {
                assert(person.friends !== undefined);
                person.friends[valueSymbol] = { kate: "kate" };
            },
            (e) => validateAssertionError(e, "The value is not primitive"),
            "Expected exception was not thrown",
        );
        assert.throws(
            () => {
                assert(person.address !== undefined);
                person.address[valueSymbol] = 123;
            },
            (e) => validateAssertionError(e, "Cannot set a value of a non-primitive field"),
            "Expected exception was not thrown",
        );
        assert.throws(
            () => {
                nameNode[valueSymbol] = 1;
            },
            (e) => validateAssertionError(e, "Expected string"),
            "Expected exception was not thrown",
        );
        assert.throws(
            () => {
                ageNode[valueSymbol] = "some";
            },
            (e) => validateAssertionError(e, "Expected number"),
            "Expected exception was not thrown",
        );
        trees[0].context.free();
    });

    for (const [fieldDescription, fieldKey] of testCases) {
        describe(`can create, edit and delete ${fieldDescription}`, () => {
            it("as sequence field", async () => {
                const [provider, trees] = await createSharedTrees(
                    getTestSchema(FieldKinds.sequence),
                    [{ type: rootSchemaName }],
                    2,
                );
                assert(isUnwrappedNode(trees[0].root));
                assert(isUnwrappedNode(trees[1].root));
                // create using `createFieldSymbol`
                trees[0].root[createField](fieldKey, [
                    singleTextCursor({ type: stringSchema.name, value: "foo" }),
                    singleTextCursor({ type: stringSchema.name, value: "bar" }),
                ]);
                const field_0 = trees[0].root[fieldKey];
                assert(isEditableField(field_0));
                assert.equal(field_0.length, 2);
                assert.equal(field_0[0], "foo");
                assert.equal(field_0[1], "bar");
                assert.equal(field_0[2], undefined);
                await provider.ensureSynchronized();
                const field_1 = trees[1].root[fieldKey];
                assert.deepEqual(field_0, field_1);

                // edit using assignment
                field_0[0] = "buz";
                assert.equal(field_0[0], "buz");
                await provider.ensureSynchronized();
                assert.deepEqual(field_0, field_1);

                // edit using valueSymbol
                field_0.getNode(0)[valueSymbol] = "via symbol";
                assert.equal(field_0[0], "via symbol");
                await provider.ensureSynchronized();
                assert.deepEqual(field_0, field_1);

                // delete
                assert.throws(
                    () => {
                        delete field_0[0];
                    },
                    (e) => validateAssertionError(e, "Not supported. Use `deleteNodes()` instead"),
                    "Expected exception was not thrown",
                );
                // eslint-disable-next-line @typescript-eslint/no-dynamic-delete
                delete trees[0].root[fieldKey];
                assert(!(fieldKey in trees[0].root));
                assert.equal(field_0[0], undefined);
                assert.equal(field_0.length, 0);
                await provider.ensureSynchronized();
                assert.deepEqual(field_0, field_1);

                // create using `insertNodes()`
                [
                    singleTextCursor({ type: stringSchema.name, value: "third" }),
                    singleTextCursor({ type: stringSchema.name, value: "second" }),
                    singleTextCursor({ type: stringSchema.name, value: "first" }),
                ].forEach((content) => field_0.insertNodes(0, content));
                assert.throws(
                    () => field_0.insertNodes(5, singleTextCursor({ type: stringSchema.name })),
                    (e) => validateAssertionError(e, "Index must be less than or equal to length."),
                    "Expected exception was not thrown",
                );
                assert.equal(field_0[0], "first");
                assert.equal(field_0[1], "second");
                await provider.ensureSynchronized();
                assert.deepEqual(field_0, field_1);

                // edit using `replaceNodes()`
                assert.throws(
                    () => field_0.replaceNodes(5, singleTextCursor({ type: stringSchema.name })),
                    (e) => validateAssertionError(e, "Index must be less than length."),
                    "Expected exception was not thrown",
                );
                field_0.replaceNodes(
                    1,
                    singleTextCursor({ type: stringSchema.name, value: "changed" }),
                    1,
                );
                assert.equal(field_0[1], "changed");
                await provider.ensureSynchronized();
                assert.deepEqual(field_0, field_1);

                // delete using `deleteNodes()`
                field_0.deleteNodes(1, 1);
                assert.throws(
                    () => field_0.deleteNodes(2),
                    (e) => validateAssertionError(e, "Index must be less than length."),
                    "Expected exception was not thrown",
                );
                assert.equal(field_0.length, 2);
                assert.throws(
                    () => field_0.deleteNodes(0, -1),
                    (e) => validateAssertionError(e, "Count must be non-negative."),
                    "Expected exception was not thrown",
                );
                await provider.ensureSynchronized();
                assert.deepEqual(field_0, field_1);
                field_0.deleteNodes(0, 5);
                assert.equal(field_0.length, 0);
                assert.doesNotThrow(() => field_0.deleteNodes(0, 0));
                await provider.ensureSynchronized();
                assert.deepEqual(field_0, field_1);

                trees[0].context.free();
                trees[1].context.free();
            });

            it("as optional field", async () => {
                const [provider, trees] = await createSharedTrees(
                    getTestSchema(FieldKinds.optional),
                    [{ type: rootSchemaName }],
                    2,
                );
                assert(isUnwrappedNode(trees[0].root));
                assert(isUnwrappedNode(trees[1].root));

                // create
                assert.throws(
                    () => {
                        assert(isUnwrappedNode(trees[0].root));
                        trees[0].root[createField](fieldKey, [
                            singleTextCursor({ type: stringSchema.name, value: "foo" }),
                            singleTextCursor({ type: stringSchema.name, value: "foo" }),
                        ]);
                    },
                    (e) =>
                        validateAssertionError(e, "Use single cursor to create the optional field"),
                    "Expected exception was not thrown",
                );
                trees[0].root[createField](
                    fieldKey,
                    singleTextCursor({ type: stringSchema.name, value: "foo" }),
                );
                await provider.ensureSynchronized();
                assert.equal(trees[1].root[fieldKey], "foo");

                // edit using assignment
                trees[0].root[fieldKey] = "bar";
                await provider.ensureSynchronized();
                assert.equal(trees[0].root[fieldKey], "bar");

                // edit using valueSymbol
                trees[0].root[getField](fieldKey).getNode(0)[valueSymbol] = "via symbol";
                await provider.ensureSynchronized();
                assert.equal(trees[1].root[fieldKey], "via symbol");

                // edit using `replaceField()`
                trees[0].root[replaceField](
                    fieldKey,
                    singleTextCursor({ type: stringSchema.name, value: "replaced" }),
                );
                await provider.ensureSynchronized();
                assert.equal(trees[1].root[fieldKey], "replaced");

                // delete
                // eslint-disable-next-line @typescript-eslint/no-dynamic-delete
                delete trees[0].root[fieldKey];
                assert(!(fieldKey in trees[0].root));
                await provider.ensureSynchronized();
                assert(!(fieldKey in trees[1].root));
                assert.equal(trees[0].root[fieldKey], undefined);
                trees[0].context.free();
                trees[1].context.free();
            });

            it("as value field", async () => {
                const [provider, trees] = await createSharedTrees(
                    getTestSchema(FieldKinds.value),
                    [{ type: rootSchemaName }],
                    2,
                );
                assert(isUnwrappedNode(trees[0].root));
                assert(isUnwrappedNode(trees[1].root));

                // create
                const fieldContent = singleTextCursor({
                    type: stringSchema.name,
                    value: "foo",
                });
                assert.throws(
                    () => {
                        assert(isUnwrappedNode(trees[0].root));
                        trees[0].root[createField](fieldKey, fieldContent);
                    },
                    (e) =>
                        validateAssertionError(
                            e,
                            "It is invalid to create fields of kind `value` as they should always exist.",
                        ),
                    "Expected exception was not thrown",
                );
                // TODO: rework/remove this as soon as trees with value fields will be supported.
                trees[0].root[getField](fieldKey).insertNodes(0, fieldContent);
                assert.equal(trees[0].root[fieldKey], "foo");
                await provider.ensureSynchronized();
                assert.equal(trees[1].root[fieldKey], "foo");

                // edit using assignment
                trees[0].root[fieldKey] = "bar";
                await provider.ensureSynchronized();
                assert.equal(trees[1].root[fieldKey], "bar");

                // edit using valueSymbol
                trees[0].root[getField](fieldKey).getNode(0)[valueSymbol] = "via symbol";
                await provider.ensureSynchronized();
                assert.equal(trees[1].root[fieldKey], "via symbol");

                // edit using `replaceField()`
                trees[0].root[replaceField](
                    fieldKey,
                    singleTextCursor({ type: stringSchema.name, value: "replaced" }),
                );
                await provider.ensureSynchronized();
                assert.equal(trees[1].root[fieldKey], "replaced");

                // delete
                assert.throws(
                    () => {
                        assert(isUnwrappedNode(trees[0].root));
                        // eslint-disable-next-line @typescript-eslint/no-dynamic-delete
                        delete trees[0].root[fieldKey];
                    },
                    (e) => validateAssertionError(e, "Fields of kind `value` may not be deleted."),
                    "Expected exception was not thrown",
                );

                trees[0].context.free();
                trees[1].context.free();
            });
        });
    }
});<|MERGE_RESOLUTION|>--- conflicted
+++ resolved
@@ -107,10 +107,7 @@
         trees[0].root = getPerson(context);
         const person = trees[0].root as Person;
 
-<<<<<<< HEAD
-=======
         // check initial data
->>>>>>> 344ed6a1
         {
             // explicitly check the global field as `clone` does not support symbols as field keys
             assert.deepEqual(clone(person.address?.[globalFieldSymbolSequencePhones]), {
@@ -149,30 +146,16 @@
         }
 
         {
-<<<<<<< HEAD
-            person.age = brand(32);
-            const phones: Phones = brand([context.newDetachedNode(int32Schema.name, 12345)]);
-=======
             delete person.age;
             // create optional field
             person.age = brand(32);
 
             const phones: Phones = brand([context.newDetachedNode(int32Schema.name, 12345)]);
             // replace optional field
->>>>>>> 344ed6a1
             person.address = brand({
                 zip: context.newDetachedNode(stringSchema.name, "99999"),
                 street: "foo",
                 phones,
-<<<<<<< HEAD
-                sequencePhones: brand(["999"]),
-            });
-            assert(person.address !== undefined);
-
-            // TODO: this is to reveal the issue in `newDetachedNode` API
-            const zipNum: Float64 = brand(123);
-            const zip: Int32 = context.newDetachedNode(int32Schema.name, zipNum);
-=======
             });
             assert(person.address !== undefined);
 
@@ -183,7 +166,6 @@
             const zipNum: Float64 = brand(123);
             const zip: Int32 = context.newDetachedNode(int32Schema.name, zipNum);
             // replace value field
->>>>>>> 344ed6a1
             person.address.zip = zip;
 
             const clonedAddress = clone(person.address);
@@ -198,25 +180,17 @@
                 },
             });
 
-<<<<<<< HEAD
-            person.address.sequencePhones = brand(["111"]);
-=======
             // replace sequence field
             person.address.sequencePhones = brand(["111"]);
             // replace array (optional field with primary sequence field)
->>>>>>> 344ed6a1
             person.address.phones = brand([context.newDetachedNode(stringSchema.name, "54321")]);
             assert(person.address.phones !== undefined);
             const simplePhones: SimplePhones = context.newDetachedNode(simplePhonesSchema.name, [
                 "555",
             ]);
-<<<<<<< HEAD
-            person.address.phones[1] = simplePhones;
-=======
             // create node as array (node has a primary field)
             person.address.phones[1] = simplePhones;
             // create primitive node
->>>>>>> 344ed6a1
             person.address.phones[2] = context.newDetachedNode(int32Schema.name, 3);
             const clonedPerson = clone(person);
             assert.deepEqual(clonedPerson, {
@@ -242,10 +216,7 @@
                     },
                 },
             });
-<<<<<<< HEAD
-=======
             // replace node
->>>>>>> 344ed6a1
             person.address.phones[1] = context.newDetachedNode<ComplexPhone>(
                 complexPhoneSchema.name,
                 {
