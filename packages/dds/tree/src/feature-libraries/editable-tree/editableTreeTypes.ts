/*!
 * Copyright (c) Microsoft Corporation and contributors. All rights reserved.
 * Licensed under the MIT License.
 */

import {
	Value,
	FieldKey,
	FieldSchema,
	TreeSchemaIdentifier,
	TreeSchema,
	ITreeCursor,
	UpPath,
} from "../../core";
import {
	PrimitiveValue,
	MarkedArrayLike,
	ContextuallyTypedNodeDataObject,
	typeNameSymbol,
	valueSymbol,
} from "../contextuallyTyped";
import { EditableTreeContext } from "./editableTreeContext";

/**
 * A symbol for extracting target from {@link EditableTree} proxies.
 * Useful for debugging and testing, but not part of the public API.
 * @alpha
 */
export const proxyTargetSymbol: unique symbol = Symbol("editable-tree:proxyTarget");

/**
 * A symbol to get the type of {@link EditableTree} in contexts where string keys are already in use for fields.
 * @alpha
 */
export const typeSymbol: unique symbol = Symbol("editable-tree:type");

/**
 * A symbol to get the function, which returns the field of {@link EditableTree} without unwrapping,
 * in contexts where string keys are already in use for fields.
 * @alpha
 */
export const getField: unique symbol = Symbol("editable-tree:getField()");

/**
 * A symbol to get the function, which creates a new field of {@link EditableTree},
 * in contexts where string keys are already in use for fields.
 * @alpha
 */
export const createField: unique symbol = Symbol("editable-tree:createField()");

/**
 * A symbol to get the function, which replaces a field of {@link EditableTree},
 * in contexts where string keys are already in use for fields.
 * @alpha
 */
export const replaceField: unique symbol = Symbol("editable-tree:replaceField()");

/**
 * A symbol to get information about where an {@link EditableTree} is parented in contexts where string keys are already in use for fields.
 * in contexts where string keys are already in use for fields.
 * @alpha
 */
export const parentField: unique symbol = Symbol("editable-tree:parentField()");

/**
 * A symbol to get a common context of a "forest" of EditableTrees
 * in contexts where string keys are already in use for fields.
 * @alpha
 */
export const contextSymbol: unique symbol = Symbol("editable-tree:context");

/**
 * A symbol for subscribing to events.
 * @alpha
 */
export const on: unique symbol = Symbol("editable-tree:on");

/**
<<<<<<< HEAD
 * A symbol to visit each field of the {@link EditableTree}
 * in contexts where string keys are already in use for fields.
 * @alpha
 */
export const forEachField: unique symbol = Symbol("editable-tree:forEachField()");

/**
 * Events for {@link EditableTree}.
=======
 * A collection of events that can be raised by an {@link EditableTree}.
>>>>>>> c985f843
 * These events are triggered while the internal data structures are being updated.
 * Thus these events must not trigger reading of the anchorSet or forest.
 *
 * TODO:
 * - Design how events should be ordered.
 * - Include sub-deltas in events.
 * - Add more events.
 * - Have some events (or a way to defer events) until the tree can be read.
 *
 * @alpha
 */
export interface EditableTreeEvents {
	/**
	 * Raised when a specific EditableTree node is changing.
	 * This includes its values and fields.
	 * @param upPath - the path corresponding to the location of the node being changed, upward.
	 * @param value - the new value stored in the node.
	 */
	changing(upPath: UpPath, value: Value): void;

	/**
	 * Raised when something in the tree is changing, including this node and its descendants.
	 * This event is called on every parent (transitively) when a change is occurring.
	 * Includes changes to this node itself.
	 * @param upPath - the path corresponding to the location of the node being changed, upward.
	 */
	subtreeChanging(upPath: UpPath): void;
}

/**
 * A tree which can be traversed and edited.
 *
 * When iterating, only visits non-empty fields.
 * To discover empty fields, inspect the schema using {@link typeSymbol}.
 *
 * The tree can be inspected by means of the built-in JS functions e.g.
 * ```
 * const root = context.unwrappedRoot;
 * for (const key of Reflect.ownKeys(root)) { ... }
 * // OR
 * if ("foo" in root) { ... }
 * ```
 * where `context` is a common `EditableTreeContext`.
 *
 * The tree can be edited either by using its symbol-based "toolbox" (e.g. {@link createField})
 * or using a simple assignment operator (see `EditableTreeContext.unwrappedRoot` for more details).
 *
 * When iterating, reads all fields at once before the iteration starts to get a "snapshot" of this node.
 * It might be inefficient regarding resources, but avoids situations
 * when the fields are getting changed while iterating.
 * @alpha
 */
export interface EditableTree extends Iterable<EditableField>, ContextuallyTypedNodeDataObject {
	/**
	 * The name of the node type.
	 */
	readonly [typeNameSymbol]: TreeSchemaIdentifier;

	/**
	 * The type of the node.
	 * If this node is well-formed, it must follow this schema.
	 */
	readonly [typeSymbol]: TreeSchema;

	/**
	 * Value stored on this node.
	 *
	 * Set the value using the simple assignment operator (`=`).
	 * Concurrently setting the value will follow the "last-write-wins" semantics.
	 */
	[valueSymbol]: Value;

	/**
	 * Stores the target for the proxy which implements reading and writing for this node.
	 * The details of this object are implementation details,
	 * but the presence of this symbol can be used to separate EditableTrees from other types.
	 */
	readonly [proxyTargetSymbol]: object;

	/**
	 * A common context of a "forest" of EditableTrees.
	 */
	readonly [contextSymbol]: EditableTreeContext;

	/**
	 * Gets the field of this node by its key without unwrapping.
	 */
	[getField](fieldKey: FieldKey): EditableField;

	/**
	 * Fields of this node, indexed by their field keys.
	 *
	 * This API exposes content in a way depending on the {@link Multiplicity} of the {@link FieldKind}.
	 * Sequences (including empty ones) are always exposed as {@link EditableField}s,
	 * and everything else is either a single EditableTree or undefined depending on if it's empty.
	 *
	 * It is possible to use this indexed access to delete the field using the `delete` operator and
	 * to set the value of the field or, more precisely, of its existing node using the simple assignment operator (`=`)
	 * if the field is defined as `optional` or `value`, its node {@link isPrimitive} and the value is a {@link PrimitiveValue}.
	 * Concurrently setting the value will follow the "last-write-wins" semantics.
	 *
	 * See `EditableTreeContext.unwrappedRoot` for how to use the simple assignment operator in other cases,
	 * as it works the same way for all children of the tree starting from its root.
	 *
	 * Use with the `delete` operator to delete `optional` or `sequence` fields of this node.
	 */
	// TODO: update docs for concurrently deleting the field.
	[key: FieldKey]: UnwrappedEditableField;

	/**
	 * Creates a new field at this node.
	 *
	 * The content of the new field must follow the {@link Multiplicity} of the {@link FieldKind}:
	 * - use a single cursor when creating an `optional` field;
	 * - use array of cursors when creating a `sequence` field;
	 * - use {@link EditableField.insertNodes} instead to create fields of kind `value` as currently
	 * it is not possible to have trees with already populated fields of this kind.
	 *
	 * When creating a field in a concurrent environment,
	 * `optional` fields will be created following the "last-write-wins" semantics,
	 * and for `sequence` fields the content ends up in order of "sequenced-last" to "sequenced-first".
	 */
	[createField](fieldKey: FieldKey, newContent: ITreeCursor | ITreeCursor[]): void;

	/**
	 * Replaces the field of this node.
	 *
	 * The content of the field must follow the {@link Multiplicity} of the {@link FieldKind}:
	 * - use a single cursor when replacing an `optional` or a `value` field;
	 * - use array of cursors when replacing a `sequence` field.
	 *
	 * Use `delete` operator to delete `optional` or `sequence` fields of this node, if any.
	 *
	 * When replacing a field in a concurrent environment,
	 * the following merge semantics will be applied depending on the field multiplicity:
	 * - optional and value fields will be overwritten in a "last-write-wins" fashion,
	 * - for sequence fields, the nodes present in the field on the issuing client will be
	 * deleted and the newContent will be inserted. This means concurrent inserts (including
	 * calls to `replaceField`) can all contribute content. In the future this will likely be
	 * replaced with merge semantics that is more consistent with that of optional and value fields.
	 */
	[replaceField](fieldKey: FieldKey, newContent: ITreeCursor | ITreeCursor[]): void;

	/**
	 * The field this tree is in, and the index within that field.
	 */
	readonly [parentField]: { readonly parent: EditableField; readonly index: number };

	/**
	 * {@inheritDoc ISubscribable#on}
	 */
	[on]<K extends keyof EditableTreeEvents>(
		eventName: K,
		listener: EditableTreeEvents[K],
	): () => void;

	/**
	 * Applies `f` to each field of this node.
	 */
	[forEachField]<T, O>(
		f: (field: EditableField, data: T, options: O) => T,
		data: T,
		options: O,
	): T;
}

/**
 * EditableTree,
 * but with any type that `isPrimitive` unwrapped into the value if that value is a {@link PrimitiveValue}.
 * @alpha
 */
export type EditableTreeOrPrimitive = EditableTree | PrimitiveValue;

/**
 * EditableTree, but with these cases of unwrapping:
 * - primitives are unwrapped. See {@link EditableTreeOrPrimitive}.
 * - nodes with PrimaryField (see `getPrimaryField`) are unwrapped to {@link EditableField}s.
 * - fields are unwrapped based on their schema's multiplicity. See {@link UnwrappedEditableField}.
 * @alpha
 */
export type UnwrappedEditableTree = EditableTreeOrPrimitive | EditableField;

/**
 * Unwrapped field.
 * Non-sequence multiplicities are unwrapped to the child tree or `undefined` if there is none.
 * Sequence multiplicities are handled with {@link EditableField}.
 * See {@link UnwrappedEditableTree} for how the children themselves are unwrapped.
 * @alpha
 */
export type UnwrappedEditableField = UnwrappedEditableTree | undefined | EditableField;

/**
 * A field of an {@link EditableTree} as an array-like sequence of unwrapped nodes (see {@link UnwrappedEditableTree}).
 *
 * The number of nodes depends on a field's multiplicity.
 * When iterating, the nodes are read at once. Use index access to read the nodes "lazily".
 * Use `getNode` to get a node without unwrapping.
 *
 * It is possible to create/replace a node or to set its value by using the simple assignment operator (`=`)
 * and providing an input data as a {@link ContextuallyTypedNodeData}.
 * See `EditableTreeContext.unwrappedRoot` for more details, as it works the same way for all
 * children of the tree starting from its root.
 *
 * It is forbidden to delete the node using the `delete` operator, use the `deleteNodes()` method instead.
 * @alpha
 */
export interface EditableField
	// Here, the `UnwrappedEditableTree | ContextuallyTypedNodeData` is is used
	// due to a lacking support for variant accessors for index signatures in TypeScript,
	// see https://github.com/microsoft/TypeScript/issues/43826.
	// Otherwise it would be better to have a setter accepting the `ContextuallyTypedNodeData`
	// and a getter returning the `UnwrappedEditableTree` for the numeric indexed access
	// similar to, e.g., the getter and setter of the `EditableTreeContext.root`.
	// Thus, in most cases this must be understood as:
	// - "returns `UnwrappedEditableTree` when accessing the nodes by their indices" and
	// - "can also accept `ContextuallyTypedNodeData` when setting the nodes by their indices".
	// TODO: replace the numeric indexed access with getters and setters if possible.
	extends MarkedArrayLike<UnwrappedEditableTree> {
	/**
	 * The `FieldSchema` of this field.
	 */
	readonly fieldSchema: FieldSchema;

	/**
	 * The `FieldKey` of this field.
	 */
	readonly fieldKey: FieldKey;

	/**
	 * The node which has this field on it under `fieldKey`.
	 * `undefined` iff this field is a detached field.
	 */
	readonly parent?: EditableTree;

	/**
	 * A common context of a "forest" of EditableTrees.
	 */
	readonly context: EditableTreeContext;

	/**
	 * Stores the target for the proxy which implements reading and writing for this sequence field.
	 * The details of this object are implementation details,
	 * but the presence of this symbol can be used to separate EditableTrees from other types.
	 */
	readonly [proxyTargetSymbol]: object;

	/**
	 * Gets a node of this field by its index without unwrapping.
	 * Note that the node must exists at the given index.
	 */
	getNode(index: number): EditableTree;

	/**
	 * Inserts new nodes into this field.
	 */
	insertNodes(index: number, newContent: ITreeCursor | ITreeCursor[]): void;

	/**
	 * Sequentially deletes the nodes from this field.
	 *
	 * @param index - the index of the first node to be deleted. It must be in a range of existing node indices.
	 * @param count - the number of nodes to be deleted. If not provided, deletes all nodes
	 * starting from the index and up to the length of the field.
	 */
	deleteNodes(index: number, count?: number): void;

	/**
	 * Sequentially replaces the nodes of this field.
	 *
	 * @param index - the index of the first node to be replaced. It must be in a range of existing node indices.
	 * @param count - the number of nodes to be replaced. If not provided, replaces all nodes
	 * starting from the index and up to the length of the field.
	 *
	 * Note that, if multiple clients concurrently call replace on a sequence field,
	 * all the insertions will be preserved.
	 */
	replaceNodes(index: number, newContent: ITreeCursor | ITreeCursor[], count?: number): void;

	/**
	 * Applies `f` to each node of this field.
	 */
	forEachNode<T, O>(f: (node: EditableTree, data: T, options: O) => T, data: T, options: O): T;
}<|MERGE_RESOLUTION|>--- conflicted
+++ resolved
@@ -76,7 +76,6 @@
 export const on: unique symbol = Symbol("editable-tree:on");
 
 /**
-<<<<<<< HEAD
  * A symbol to visit each field of the {@link EditableTree}
  * in contexts where string keys are already in use for fields.
  * @alpha
@@ -84,10 +83,7 @@
 export const forEachField: unique symbol = Symbol("editable-tree:forEachField()");
 
 /**
- * Events for {@link EditableTree}.
-=======
  * A collection of events that can be raised by an {@link EditableTree}.
->>>>>>> c985f843
  * These events are triggered while the internal data structures are being updated.
  * Thus these events must not trigger reading of the anchorSet or forest.
  *
