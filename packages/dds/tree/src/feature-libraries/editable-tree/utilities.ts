--- conflicted
+++ resolved
@@ -87,12 +87,7 @@
 }
 
 export function getArrayOwnKeys(length: number): string[] {
-<<<<<<< HEAD
-    const keys: string[] = ["length"];
-    for (let i = 0; i < length; i++) {
-        keys.push(String(i));
-    }
-    return keys;
+    return Object.getOwnPropertyNames(Array.from(Array(length)));
 }
 
 export interface PreparedForEdit extends ProxyTarget {
@@ -105,7 +100,4 @@
         throw new Error("EditableTree's cursor must be cleared before editing.");
     }
     assert(target.anchor !== undefined, "EditableTree should have an anchor before editing.");
-=======
-    return Object.getOwnPropertyNames(Array.from(Array(length)));
->>>>>>> 9a1c7754
 }