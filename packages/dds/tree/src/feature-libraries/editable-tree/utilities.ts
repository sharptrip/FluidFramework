/*!
 * Copyright (c) Microsoft Corporation and contributors. All rights reserved.
 * Licensed under the MIT License.
 */

import { assert } from "@fluidframework/common-utils";
import { fail } from "../../util";
import {
    EmptyKey,
    FieldKey,
    isGlobalFieldKey,
    keyFromSymbol,
    Value,
    TreeSchema,
    ValueSchema,
    FieldSchema,
    LocalFieldKey,
    SchemaDataAndPolicy,
    lookupGlobalFieldSchema,
} from "../../core";
// TODO:
// This module currently is assuming use of defaultFieldKinds.
// The field kinds should instead come from a view schema registry thats provided somewhere.
import { fieldKinds } from "../defaultFieldKinds";
import { FieldKind } from "../modular-schema";

/**
 * @returns true iff `schema` trees should default to being viewed as just their value when possible.
 *
 * Note that this may return true for some types which can not be unwrapped to just their value,
 * since EditableTree avoids ever unwrapping primitives that are objects
 * so users checking for primitives by type won't be broken.
 * Checking for this object case is done elsewhere.
 */
export function isPrimitive(schema: TreeSchema): boolean {
    // TODO: use a separate `TreeViewSchema` type, with metadata that determines if the type is primitive.
    // Since the above is not done yet, use use a heuristic:
    return (
        schema.value !== ValueSchema.Nothing &&
        schema.localFields.size === 0 &&
        schema.globalFields.size === 0
    );
}

export type PrimitiveValue = string | boolean | number;

export function isPrimitiveValue(nodeValue: Value): nodeValue is PrimitiveValue {
    return nodeValue !== undefined && typeof nodeValue !== "object";
}

export function getPrimaryField(
    schema: TreeSchema,
): { key: LocalFieldKey; schema: FieldSchema } | undefined {
    // TODO: have a better mechanism for this. See note on EmptyKey.
    const field = schema.localFields.get(EmptyKey);
    if (field === undefined) {
        return field;
    }
    return { key: EmptyKey, schema: field };
}

// TODO: this (and most things in this file) should use ViewSchema, and already have the full kind information.
export function getFieldSchema(
    field: FieldKey,
    schemaData: SchemaDataAndPolicy,
    schema?: TreeSchema,
): FieldSchema {
    if (isGlobalFieldKey(field)) {
        return lookupGlobalFieldSchema(schemaData, keyFromSymbol(field));
    }
    assert(
        schema !== undefined,
        0x423 /* The field is a local field, a parent schema is required. */,
    );
    return schema.localFields.get(field) ?? schema.extraLocalFields;
}

export function getFieldKind(fieldSchema: FieldSchema): FieldKind {
    // TODO:
    // This module currently is assuming use of defaultFieldKinds.
    // The field kinds should instead come from a view schema registry thats provided somewhere.
    return fieldKinds.get(fieldSchema.kind) ?? fail("missing field kind");
}

/**
 * Variant of ProxyHandler covering when the type of the target and implemented interface are different.
 * Only the parts needed so far are included.
 */
export interface AdaptingProxyHandler<T extends object, TImplements extends object> {
    // apply?(target: T, thisArg: any, argArray: any[]): any;
    // construct?(target: T, argArray: any[], newTarget: Function): object;
    // defineProperty?(target: T, p: string | symbol, attributes: PropertyDescriptor): boolean;
    deleteProperty?(target: T, p: string | symbol): boolean;
    get?(target: T, p: string | symbol, receiver: unknown): unknown;
    getOwnPropertyDescriptor?(target: T, p: string | symbol): PropertyDescriptor | undefined;
    // getPrototypeOf?(target: T): object | null;
    has?(target: T, p: string | symbol): boolean;
    // isExtensible?(target: T): boolean;
    ownKeys?(target: T): ArrayLike<keyof TImplements>;
    // preventExtensions?(target: T): boolean;
    set?(target: T, p: string | symbol, value: unknown, receiver: unknown): boolean;
    // setPrototypeOf?(target: T, v: object | null): boolean;
}

export function adaptWithProxy<From extends object, To extends object>(
    target: From,
    proxyHandler: AdaptingProxyHandler<From, To>,
): To {
    // Proxy constructor assumes handler emulates target's interface.
    // Ours does not, so this cast is required.
    return new Proxy<From>(target, proxyHandler as ProxyHandler<From>) as unknown as To;
}

export function getOwnArrayKeys(length: number): string[] {
    return Object.getOwnPropertyNames(Array.from(Array(length)));
}

export function keyIsValidIndex(key: string | number, length: number): boolean {
    const index = Number(key);
<<<<<<< HEAD
    return (
        (typeof key === "number" || String(index) === key) &&
        Number.isInteger(index) &&
        0 <= index &&
        index < length
    );
=======
    if (typeof key === "string" && String(index) !== key) return false;
    return Number.isInteger(index) && 0 <= index && index < length;
>>>>>>> b2d8ac08
}<|MERGE_RESOLUTION|>--- conflicted
+++ resolved
@@ -117,15 +117,6 @@
 
 export function keyIsValidIndex(key: string | number, length: number): boolean {
     const index = Number(key);
-<<<<<<< HEAD
-    return (
-        (typeof key === "number" || String(index) === key) &&
-        Number.isInteger(index) &&
-        0 <= index &&
-        index < length
-    );
-=======
     if (typeof key === "string" && String(index) !== key) return false;
     return Number.isInteger(index) && 0 <= index && index < length;
->>>>>>> b2d8ac08
 }