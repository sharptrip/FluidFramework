/*!
 * Copyright (c) Microsoft Corporation and contributors. All rights reserved.
 * Licensed under the MIT License.
 */

import { assert } from "@fluidframework/common-utils";
import { brand, fail } from "../../util";
import {
    EmptyKey,
    FieldKey,
    isGlobalFieldKey,
    keyFromSymbol,
    Value,
    TreeSchema,
    ValueSchema,
    FieldSchema,
    LocalFieldKey,
    SchemaDataAndPolicy,
    lookupGlobalFieldSchema,
    TreeSchemaIdentifier,
    lookupTreeSchema,
    TreeValue,
<<<<<<< HEAD
    getMapTreeField,
=======
>>>>>>> 344ed6a1
    MapTree,
    ITreeCursor,
} from "../../core";
// TODO:
// This module currently is assuming use of defaultFieldKinds.
// The field kinds should instead come from a view schema registry thats provided somewhere.
import { fieldKinds } from "../defaultFieldKinds";
import { FieldKind, Multiplicity } from "../modular-schema";
import { singleMapTreeCursor } from "../mapTreeCursor";

/**
 * @returns true iff `schema` trees should default to being viewed as just their value when possible.
 *
 * Note that this may return true for some types which can not be unwrapped to just their value,
 * since EditableTree avoids ever unwrapping primitives that are objects
 * so users checking for primitives by type won't be broken.
 * Checking for this object case is done elsewhere.
 */
export function isPrimitive(schema: TreeSchema): boolean {
    // TODO: use a separate `TreeViewSchema` type, with metadata that determines if the type is primitive.
    // Since the above is not done yet, use use a heuristic:
    return (
        schema.value !== ValueSchema.Nothing &&
        schema.localFields.size === 0 &&
        schema.globalFields.size === 0
    );
}

export type PrimitiveValue = string | boolean | number;

export function isPrimitiveValue(nodeValue: Value): nodeValue is PrimitiveValue {
    return nodeValue !== undefined && typeof nodeValue !== "object";
}

export function assertPrimitiveValueType(nodeValue: Value, schema: TreeSchema): void {
    assert(isPrimitiveValue(nodeValue), 0x45b /* The value is not primitive */);
    switch (schema.value) {
        case ValueSchema.String:
            assert(typeof nodeValue === "string", 0x45c /* Expected string */);
            break;
        case ValueSchema.Number:
            assert(typeof nodeValue === "number", 0x45d /* Expected number */);
            break;
        case ValueSchema.Boolean:
            assert(typeof nodeValue === "boolean", 0x45e /* Expected boolean */);
            break;
        default:
            fail("wrong value schema");
    }
}

/**
 * Returns the key and the schema of the primary field out of the given tree schema.
 *
 * See note on {@link EmptyKey} for what is a primary field.
 */
export function getPrimaryField(
    schema: TreeSchema,
): { key: LocalFieldKey; schema: FieldSchema } | undefined {
    // TODO: have a better mechanism for this. See note on EmptyKey.
    const field = schema.localFields.get(EmptyKey);
    if (field === undefined) {
        return field;
    }
    return { key: EmptyKey, schema: field };
}

// TODO: this (and most things in this file) should use ViewSchema, and already have the full kind information.
export function getFieldSchema(
    field: FieldKey,
    schemaData: SchemaDataAndPolicy,
    schema?: TreeSchema,
): FieldSchema {
    if (isGlobalFieldKey(field)) {
        return lookupGlobalFieldSchema(schemaData, keyFromSymbol(field));
    }
    assert(
        schema !== undefined,
        0x423 /* The field is a local field, a parent schema is required. */,
    );
    return schema.localFields.get(field) ?? schema.extraLocalFields;
}

export function getFieldKind(fieldSchema: FieldSchema): FieldKind {
    // TODO:
    // This module currently is assuming use of defaultFieldKinds.
    // The field kinds should instead come from a view schema registry thats provided somewhere.
    return fieldKinds.get(fieldSchema.kind) ?? fail("missing field kind");
}

/**
 * Asserts that the field is not polymorphic i.e. mono-typed and returns this single type.
 */
export function tryGetNodeType(fieldSchema: FieldSchema): TreeSchemaIdentifier {
<<<<<<< HEAD
=======
    if (fieldSchema.types === undefined) debugger;
>>>>>>> 344ed6a1
    const types = fieldSchema.types ?? fail("missing field types");
    assert(types.size === 1, "cannot resolve the type");
    const type = [...types][0];
    return type;
}

/**
 * Variant of ProxyHandler covering when the type of the target and implemented interface are different.
 * Only the parts needed so far are included.
 */
export interface AdaptingProxyHandler<T extends object, TImplements extends object> {
    // apply?(target: T, thisArg: any, argArray: any[]): any;
    // construct?(target: T, argArray: any[], newTarget: Function): object;
    // defineProperty?(target: T, p: string | symbol, attributes: PropertyDescriptor): boolean;
    deleteProperty?(target: T, p: string | symbol): boolean;
    get?(target: T, p: string | symbol, receiver: unknown): unknown;
    getOwnPropertyDescriptor?(target: T, p: string | symbol): PropertyDescriptor | undefined;
    // getPrototypeOf?(target: T): object | null;
    has?(target: T, p: string | symbol): boolean;
    // isExtensible?(target: T): boolean;
    ownKeys?(target: T): ArrayLike<keyof TImplements>;
    // preventExtensions?(target: T): boolean;
    set?(target: T, p: string | symbol, value: unknown, receiver: unknown): boolean;
    // setPrototypeOf?(target: T, v: object | null): boolean;
}

export function adaptWithProxy<From extends object, To extends object>(
    target: From,
    proxyHandler: AdaptingProxyHandler<From, To>,
): To {
    // Proxy constructor assumes handler emulates target's interface.
    // Ours does not, so this cast is required.
    return new Proxy<From>(target, proxyHandler as ProxyHandler<From>) as unknown as To;
}

export function getOwnArrayKeys(length: number): string[] {
    return Object.getOwnPropertyNames(Array.from(Array(length)));
}

export function keyIsValidIndex(key: string | number, length: number): boolean {
    const index = Number(key);
    if (typeof key === "string" && String(index) !== key) return false;
    return Number.isInteger(index) && 0 <= index && index < length;
}

/**
 * Attempts to wrap an arbitrary data into a cursor, trying to resolve data types according to the given schema.
 *
<<<<<<< HEAD
 * Note that the name of this function as well as its return type do not specify
 * the tree format on purpose to encourage a development of plaggable formats/cursors.
=======
 * Note that the name of this function as well as its return type do not specify the tree format on purpose
 * to encourage a development of support for pluggable formats/cursors in the EditableTree API.
>>>>>>> 344ed6a1
 */
export function tryGetCursorFor(
    schema: SchemaDataAndPolicy,
    fieldSchema: FieldSchema,
    data: unknown,
): ITreeCursor {
    const node = DetachedNode.create(schema, fieldSchema, data);
    return singleMapTreeCursor(node);
}

<<<<<<< HEAD
export class DetachedNode implements MapTree {
    /**
     * A helper to create new DetachedNode instances in the cases,
     * when the node type is unknown upfront.
     */
    static create(
        schema: SchemaDataAndPolicy,
        fieldSchema: FieldSchema,
        data: unknown,
    ): DetachedNode {
        if (data instanceof DetachedNode) {
            if (fieldSchema.types !== undefined) {
                assert(
                    fieldSchema.types.has(data.type),
                    "The data type does not match the field schema.",
                );
            }
            return data;
        }
        return new DetachedNode(schema, tryGetNodeType(fieldSchema), data);
    }

    public readonly fields: Map<FieldKey, MapTree[]> = new Map();
    public readonly value?: TreeValue;
=======
/**
 * This implementation of the MapTree is written to wrap an arbitrary data with respect to the tree schema.
 *
 * It is used as an intermediate storage for the user data,
 * whenever a user utilizes simple assignments to change an EditableTree,
 * as methods of the EditableTree accept only cursors as an input data.
 */
export class DetachedNode implements MapTree {
    public readonly value?: TreeValue;
    private readonly data?: object;
>>>>>>> 344ed6a1

    constructor(
        public readonly schema: SchemaDataAndPolicy,
        public readonly type: TreeSchemaIdentifier,
        data: unknown,
    ) {
        if (isPrimitiveValue(data)) {
            assertPrimitiveValueType(data, lookupTreeSchema(this.schema, this.type));
            this.value = data;
        } else {
<<<<<<< HEAD
            this.setFields(data);
        }
    }

    private setFields(data: unknown): void {
        if (data === undefined) return;
        assert(typeof data === "object" && data !== null, "Data should not be null.");
        const nodeSchema = lookupTreeSchema(this.schema, this.type);
        const primary = getPrimaryField(nodeSchema);
        if (Array.isArray(data) || primary !== undefined) {
            assert(Array.isArray(data), "expected array");
            assert(primary !== undefined, "expected primary field");
            const primaryField = getMapTreeField(this, primary.key, true);
            primaryField.push(
                ...data.map((v) => DetachedNode.create(this.schema, primary.schema, v)),
            );
        } else {
            for (const propertyKey of Reflect.ownKeys(data)) {
                const childFieldKey: FieldKey = brand(propertyKey);
                const childField = getMapTreeField(this, childFieldKey, true);
                const childValue = Reflect.get(data, propertyKey);
                const fieldSchema = getFieldSchema(childFieldKey, this.schema, nodeSchema);
                const fieldKind = getFieldKind(fieldSchema);
                if (fieldKind.multiplicity === Multiplicity.Sequence) {
                    assert(Array.isArray(childValue), "expected array");
                    childField.push(
                        ...childValue.map((v) => DetachedNode.create(this.schema, fieldSchema, v)),
                    );
                } else {
                    childField.push(DetachedNode.create(this.schema, fieldSchema, childValue));
                }
            }
        }
=======
            assert(typeof data === "object" && data !== null, "Data should not be null.");
            this.data = data;
        }
    }

    /**
     * Gets the fields of this node.
     */
    get fields(): Map<FieldKey, DetachedNode[]> {
        const fields: Map<FieldKey, DetachedNode[]> = new Map();
        if (this.data === undefined) return fields;
        const nodeSchema = lookupTreeSchema(this.schema, this.type);
        const primary = getPrimaryField(nodeSchema);
        if (Array.isArray(this.data) || primary !== undefined) {
            assert(primary !== undefined, "expected primary field");
            fields.set(primary.key, this.createField(primary.schema, this.data));
        } else {
            for (const propertyKey of Reflect.ownKeys(this.data)) {
                const childFieldKey: FieldKey = brand(propertyKey);
                const childValue = Reflect.get(this.data, propertyKey);
                const fieldSchema = getFieldSchema(childFieldKey, this.schema, nodeSchema);
                fields.set(childFieldKey, this.createField(fieldSchema, childValue));
            }
        }
        return fields;
    }

    /**
     * Creates the field of this node.
     */
    private createField(fieldSchema: FieldSchema, data: unknown): DetachedNode[] {
        const fieldKind = getFieldKind(fieldSchema);
        if (fieldKind.multiplicity === Multiplicity.Sequence) {
            assert(Array.isArray(data), "expected array");
            return data.map((v) => DetachedNode.create(this.schema, fieldSchema, v));
        } else {
            return [DetachedNode.create(this.schema, fieldSchema, data)];
        }
    }

    /**
     * A helper function to create new nodes in cases, when the node type is unknown upfront.
     */
    static create(
        schema: SchemaDataAndPolicy,
        fieldSchema: FieldSchema,
        data: unknown,
    ): DetachedNode {
        if (data instanceof DetachedNode) {
            if (fieldSchema.types !== undefined) {
                assert(
                    fieldSchema.types.has(data.type),
                    "The data type does not match the field schema.",
                );
            }
            return data;
        }
        return new DetachedNode(schema, tryGetNodeType(fieldSchema), data);
>>>>>>> 344ed6a1
    }
}<|MERGE_RESOLUTION|>--- conflicted
+++ resolved
@@ -20,10 +20,6 @@
     TreeSchemaIdentifier,
     lookupTreeSchema,
     TreeValue,
-<<<<<<< HEAD
-    getMapTreeField,
-=======
->>>>>>> 344ed6a1
     MapTree,
     ITreeCursor,
 } from "../../core";
@@ -118,10 +114,7 @@
  * Asserts that the field is not polymorphic i.e. mono-typed and returns this single type.
  */
 export function tryGetNodeType(fieldSchema: FieldSchema): TreeSchemaIdentifier {
-<<<<<<< HEAD
-=======
     if (fieldSchema.types === undefined) debugger;
->>>>>>> 344ed6a1
     const types = fieldSchema.types ?? fail("missing field types");
     assert(types.size === 1, "cannot resolve the type");
     const type = [...types][0];
@@ -170,13 +163,8 @@
 /**
  * Attempts to wrap an arbitrary data into a cursor, trying to resolve data types according to the given schema.
  *
-<<<<<<< HEAD
- * Note that the name of this function as well as its return type do not specify
- * the tree format on purpose to encourage a development of plaggable formats/cursors.
-=======
  * Note that the name of this function as well as its return type do not specify the tree format on purpose
  * to encourage a development of support for pluggable formats/cursors in the EditableTree API.
->>>>>>> 344ed6a1
  */
 export function tryGetCursorFor(
     schema: SchemaDataAndPolicy,
@@ -187,32 +175,6 @@
     return singleMapTreeCursor(node);
 }
 
-<<<<<<< HEAD
-export class DetachedNode implements MapTree {
-    /**
-     * A helper to create new DetachedNode instances in the cases,
-     * when the node type is unknown upfront.
-     */
-    static create(
-        schema: SchemaDataAndPolicy,
-        fieldSchema: FieldSchema,
-        data: unknown,
-    ): DetachedNode {
-        if (data instanceof DetachedNode) {
-            if (fieldSchema.types !== undefined) {
-                assert(
-                    fieldSchema.types.has(data.type),
-                    "The data type does not match the field schema.",
-                );
-            }
-            return data;
-        }
-        return new DetachedNode(schema, tryGetNodeType(fieldSchema), data);
-    }
-
-    public readonly fields: Map<FieldKey, MapTree[]> = new Map();
-    public readonly value?: TreeValue;
-=======
 /**
  * This implementation of the MapTree is written to wrap an arbitrary data with respect to the tree schema.
  *
@@ -223,7 +185,6 @@
 export class DetachedNode implements MapTree {
     public readonly value?: TreeValue;
     private readonly data?: object;
->>>>>>> 344ed6a1
 
     constructor(
         public readonly schema: SchemaDataAndPolicy,
@@ -234,41 +195,6 @@
             assertPrimitiveValueType(data, lookupTreeSchema(this.schema, this.type));
             this.value = data;
         } else {
-<<<<<<< HEAD
-            this.setFields(data);
-        }
-    }
-
-    private setFields(data: unknown): void {
-        if (data === undefined) return;
-        assert(typeof data === "object" && data !== null, "Data should not be null.");
-        const nodeSchema = lookupTreeSchema(this.schema, this.type);
-        const primary = getPrimaryField(nodeSchema);
-        if (Array.isArray(data) || primary !== undefined) {
-            assert(Array.isArray(data), "expected array");
-            assert(primary !== undefined, "expected primary field");
-            const primaryField = getMapTreeField(this, primary.key, true);
-            primaryField.push(
-                ...data.map((v) => DetachedNode.create(this.schema, primary.schema, v)),
-            );
-        } else {
-            for (const propertyKey of Reflect.ownKeys(data)) {
-                const childFieldKey: FieldKey = brand(propertyKey);
-                const childField = getMapTreeField(this, childFieldKey, true);
-                const childValue = Reflect.get(data, propertyKey);
-                const fieldSchema = getFieldSchema(childFieldKey, this.schema, nodeSchema);
-                const fieldKind = getFieldKind(fieldSchema);
-                if (fieldKind.multiplicity === Multiplicity.Sequence) {
-                    assert(Array.isArray(childValue), "expected array");
-                    childField.push(
-                        ...childValue.map((v) => DetachedNode.create(this.schema, fieldSchema, v)),
-                    );
-                } else {
-                    childField.push(DetachedNode.create(this.schema, fieldSchema, childValue));
-                }
-            }
-        }
-=======
             assert(typeof data === "object" && data !== null, "Data should not be null.");
             this.data = data;
         }
@@ -327,6 +253,5 @@
             return data;
         }
         return new DetachedNode(schema, tryGetNodeType(fieldSchema), data);
->>>>>>> 344ed6a1
     }
 }