/*!
 * Copyright (c) Microsoft Corporation and contributors. All rights reserved.
 * Licensed under the MIT License.
 */

import { assert } from "@fluidframework/common-utils";
import {
    IEditableForest,
<<<<<<< HEAD
    ITreeSubscriptionCursor,
    TreeNavigationResult,
=======
>>>>>>> 0435b82e
    lookupGlobalFieldSchema,
    Anchor,
    rootFieldKey,
<<<<<<< HEAD
    rootFieldKeySymbol,
=======
    symbolFromKey,
    mapCursorField,
    moveToDetachedField,
>>>>>>> 0435b82e
} from "../../core";
import {
    BaseProxyTarget,
    EditableField,
    proxifyField,
    UnwrappedEditableField,
} from "./editableTree";

/**
 * A common context of a "forest" of EditableTrees.
 * It handles group operations like transforming cursors into anchors for edits.
 * TODO: add test coverage.
 */
export interface EditableTreeContext {
    /**
     * Gets a Javascript Proxy providing a JavaScript object like API for interacting with the tree.
     *
     * Use built-in JS functions to get more information about the data stored e.g.
     * ```
     * for (const key of Object.keys(context.root)) { ... }
     * // OR
     * if ("foo" in data) { ... }
     * context.free();
     * ```
     *
     * Not (yet) supported: create properties, set values and delete properties.
     */
    readonly root: EditableField;

    /**
     * Same as `root`, but with unwrapped fields.
     * See ${@link UnwrappedEditableField} for what is unwrapped.
     */
    readonly unwrappedRoot: UnwrappedEditableField;

    /**
     * Call before editing.
     *
     * Note that after performing edits, EditableTrees for nodes that no longer exist are invalid to use.
     * TODO: maybe add an API to check if a specific EditableTree still exists,
     * and only make use other than that invalid.
     */
    prepareForEdit(): void;

    /**
     * Call to free resources.
     * EditableTrees created in this context are invalid to use after this.
     */
    free(): void;
}

export class ProxyContext implements EditableTreeContext {
    public readonly withCursors: Set<BaseProxyTarget> = new Set();
    public readonly withAnchors: Set<BaseProxyTarget> = new Set();
    /**
     * A reference to `NeverAnchor` of `AnchorSet`.
     * Used in `BaseProxyTarget` to indicate that the target is empty.
     */
    public readonly neverAnchor: Anchor;
    /**
     * A cursor which is freed.
     * Used as a placeholder in `BaseProxyTarget` for empty targets.
     */
    public readonly neverCursor: ITreeSubscriptionCursor;

    constructor(public readonly forest: IEditableForest) {
        this.neverAnchor = forest.anchors.track(null);
        this.neverCursor = forest.allocateCursor();
        this.neverCursor.free();
    }

    public prepareForEdit(): void {
        for (const target of this.withCursors) {
            target.prepareForEdit();
        }
        assert(this.withCursors.size === 0, 0x3c0 /* prepareForEdit should remove all cursors */);
    }

    public free(): void {
        for (const target of this.withCursors) {
            target.free();
        }
        for (const target of this.withAnchors) {
            target.free();
        }
        assert(this.withCursors.size === 0, 0x3c1 /* free should remove all cursors */);
        assert(this.withAnchors.size === 0, 0x3c2 /* free should remove all anchors */);
    }

    public get unwrappedRoot(): UnwrappedEditableField {
        return this.getRoot(true);
    }

    public get root(): EditableField {
        return this.getRoot(false) as EditableField;
    }

    private getRoot(unwrap: boolean): UnwrappedEditableField | EditableField {
        const rootSchema = lookupGlobalFieldSchema(this.forest.schema, rootFieldKey);
        const cursor = this.forest.allocateCursor();
<<<<<<< HEAD
        // TODO: support anchors for fields, and use them here to avoid using first node of root field.
        const destination = this.forest.root(this.forest.rootField);
        const result = this.forest.tryMoveCursorTo(destination, cursor);
        // the cursor must be in fields mode
        if (result === TreeNavigationResult.Ok) {
            cursor.exitNode();
        }
        const proxifiedField = proxifyField(this, rootSchema, rootFieldKeySymbol, cursor, unwrap);
        cursor.free();
        this.forest.anchors.forget(destination);
        return proxifiedField;
=======
        moveToDetachedField(this.forest, cursor);
        const targets: ProxyTarget[] = mapCursorField(cursor, (c) => new ProxyTarget(this, c));
        cursor.free();
        return proxifyField(rootSchema, symbolFromKey(rootFieldKey), targets, unwrap);
>>>>>>> 0435b82e
    }
}<|MERGE_RESOLUTION|>--- conflicted
+++ resolved
@@ -6,21 +6,12 @@
 import { assert } from "@fluidframework/common-utils";
 import {
     IEditableForest,
-<<<<<<< HEAD
     ITreeSubscriptionCursor,
-    TreeNavigationResult,
-=======
->>>>>>> 0435b82e
     lookupGlobalFieldSchema,
     Anchor,
     rootFieldKey,
-<<<<<<< HEAD
     rootFieldKeySymbol,
-=======
-    symbolFromKey,
-    mapCursorField,
     moveToDetachedField,
->>>>>>> 0435b82e
 } from "../../core";
 import {
     BaseProxyTarget,
@@ -121,23 +112,9 @@
     private getRoot(unwrap: boolean): UnwrappedEditableField | EditableField {
         const rootSchema = lookupGlobalFieldSchema(this.forest.schema, rootFieldKey);
         const cursor = this.forest.allocateCursor();
-<<<<<<< HEAD
-        // TODO: support anchors for fields, and use them here to avoid using first node of root field.
-        const destination = this.forest.root(this.forest.rootField);
-        const result = this.forest.tryMoveCursorTo(destination, cursor);
-        // the cursor must be in fields mode
-        if (result === TreeNavigationResult.Ok) {
-            cursor.exitNode();
-        }
+        moveToDetachedField(this.forest, cursor);
         const proxifiedField = proxifyField(this, rootSchema, rootFieldKeySymbol, cursor, unwrap);
         cursor.free();
-        this.forest.anchors.forget(destination);
         return proxifiedField;
-=======
-        moveToDetachedField(this.forest, cursor);
-        const targets: ProxyTarget[] = mapCursorField(cursor, (c) => new ProxyTarget(this, c));
-        cursor.free();
-        return proxifyField(rootSchema, symbolFromKey(rootFieldKey), targets, unwrap);
->>>>>>> 0435b82e
     }
 }