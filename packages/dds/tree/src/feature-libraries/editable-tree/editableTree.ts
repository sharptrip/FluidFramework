--- conflicted
+++ resolved
@@ -164,18 +164,12 @@
     }
 }
 
-<<<<<<< HEAD
 export class ProxyTarget {
 	public readonly lazyCursor: ITreeSubscriptionCursor;
     private _anchor?: Anchor;
     public get anchor(): Anchor | undefined {
         return this._anchor;
     }
-=======
-class ProxyTarget {
-    private readonly lazyCursor: ITreeSubscriptionCursor;
-    private anchor?: Anchor;
->>>>>>> 9a1c7754
 
     constructor(
         public readonly context: ProxyContext,
@@ -204,34 +198,19 @@
         this.context.withCursors.delete(this);
     }
 
-<<<<<<< HEAD
-	public get cursor(): ITreeSubscriptionCursor {
-		if (this.lazyCursor.state === ITreeSubscriptionCursorState.Cleared) {
+	  public get cursor(): ITreeSubscriptionCursor {
+		    if (this.lazyCursor.state === ITreeSubscriptionCursorState.Cleared) {
             assert(this._anchor !== undefined, "EditableTree should have an anchor if it does not have a cursor");
-			const result = this.context.forest.tryMoveCursorTo(this._anchor, this.lazyCursor);
-			assert(result === TreeNavigationResult.Ok,
-=======
-    public get cursor(): ITreeSubscriptionCursor {
-        if (this.lazyCursor.state === ITreeSubscriptionCursorState.Cleared) {
-            assert(this.anchor !== undefined, "EditableTree should have an anchor if it does not have a cursor");
-            const result = this.context.forest.tryMoveCursorTo(this.anchor, this.lazyCursor);
-            assert(result === TreeNavigationResult.Ok,
->>>>>>> 9a1c7754
+			      const result = this.context.forest.tryMoveCursorTo(this._anchor, this.lazyCursor);
+			      assert(result === TreeNavigationResult.Ok,
                 "It is invalid to access an EditableTree node which no longer exists");
             this.context.withCursors.add(this);
             this.context.forest.anchors.forget(this._anchor);
             this.context.withAnchors.delete(this);
-<<<<<<< HEAD
             this._anchor = undefined;
-		}
-		return this.lazyCursor;
-	}
-=======
-            this.anchor = undefined;
-        }
-        return this.lazyCursor;
-    }
->>>>>>> 9a1c7754
+		    }
+		    return this.lazyCursor;
+	  }
 
     public getType(key?: string, nameOnly?: boolean): TreeSchemaIdentifier | TreeSchema | undefined {
         let typeName = this.cursor.type;
@@ -389,18 +368,13 @@
  * by means of the cursors.
  */
 const handler: AdaptingProxyHandler<ProxyTarget, EditableTree> = {
-<<<<<<< HEAD
-	get: (target: ProxyTarget, key: string | symbol | number, receiver: unknown): unknown => {
+	get: (target: ProxyTarget, key: string | symbol , receiver: unknown): unknown => {
         // const primary = target.getPrimaryArrayKey();
         // if (primary !== undefined) {
         //     const childTargets = mapCursorField(target.cursor, primary, (c) => new ProxyTarget(target.context, c));
         //     return childTargets.map(inProxyOrUnwrap);
         // }
 		if (typeof key === "string") {
-=======
-    get: (target: ProxyTarget, key: string | symbol): unknown => {
-        if (typeof key === "string") {
->>>>>>> 9a1c7754
             // All string keys are fields
             return target.proxifyField(key);
         }
@@ -411,7 +385,6 @@
         } else if (key === proxyTargetSymbol) {
             return target;
         }
-<<<<<<< HEAD
 		return undefined;
 	},
 	set: (target: ProxyTarget, key: string | symbol | number, _value: unknown, receiver: unknown): boolean => {
@@ -429,18 +402,6 @@
 	},
     // Include documented symbols (except value when value is undefined) and all non-empty fields.
 	has: (target: ProxyTarget, key: string | symbol | number): boolean => {
-=======
-        return undefined;
-    },
-    set: (target: ProxyTarget, key: string | symbol, setValue: unknown, receiver: ProxyTarget): boolean => {
-        throw new Error("Not implemented.");
-    },
-    deleteProperty: (target: ProxyTarget, key: string | symbol): boolean => {
-        throw new Error("Not implemented.");
-    },
-    // Include documented symbols (except value when value is undefined) and all non-empty fields.
-    has: (target: ProxyTarget, key: string | symbol): boolean => {
->>>>>>> 9a1c7754
         if (typeof key === "symbol") {
             switch (key) {
                 case proxyTargetSymbol:
@@ -554,13 +515,8 @@
  * Also returns an {@link EditableTreeContext} which is used manage the cursors and anchors within the EditableTrees:
  * This is necessary for supporting using this tree across edits to the forest, and not leaking memory.
  */
-<<<<<<< HEAD
 export function getEditableTree(forest: IEditableForest, sharedTree?: ICheckout<SequenceEditBuilder>): [EditableTreeContext, UnwrappedEditableField] {
-	const context = new ProxyContext(forest, sharedTree);
-=======
-export function getEditableTree(forest: IEditableForest): [EditableTreeContext, UnwrappedEditableField] {
-    const context = new ProxyContext(forest);
->>>>>>> 9a1c7754
+	  const context = new ProxyContext(forest, sharedTree);
     const cursor = forest.allocateCursor();
     const destination = forest.root(forest.rootField);
     const cursorResult = forest.tryMoveCursorTo(destination, cursor);
