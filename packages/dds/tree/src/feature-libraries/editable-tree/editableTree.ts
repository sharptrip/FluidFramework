/*!
 * Copyright (c) Microsoft Corporation and contributors. All rights reserved.
 * Licensed under the MIT License.
 */
import { assert } from "@fluidframework/common-utils";
import { FieldKey, Value, Anchor, rootFieldKey, JsonableTree } from "../../tree";
import {
    IEditableForest, TreeNavigationResult, mapCursorField, ITreeSubscriptionCursor, ITreeSubscriptionCursorState,
} from "../../forest";
import { brand } from "../../util";
import {
    FieldSchema, LocalFieldKey, TreeSchemaIdentifier, TreeSchema, ValueSchema,
} from "../../schema-stored";
import { FieldKind, Multiplicity } from "../modular-schema";
import { TransactionResult } from "../../checkout";
import { ISharedTree } from "../../shared-tree";
import { NodePath, SequenceEditBuilder } from "../sequence-change-family";
import { singleTextCursor } from "../treeTextCursorLegacy";
import {
    AdaptingProxyHandler,
    adaptWithProxy,
    getFieldKind, getFieldSchema, getPrimaryField, isPrimitive, isPrimitiveValue, PrimitiveValue,
} from "./utilities";

/**
 * A symbol for extracting target from editable-tree proxies.
 * Useful for debugging and testing, but not part of the public API.
 */
export const proxyTargetSymbol: unique symbol = Symbol("editable-tree:proxyTarget");

/**
 * A symbol to get a function, which returns the type of a node in contexts
 * where string keys are already in use for fields.
 */
export const getTypeSymbol: unique symbol = Symbol("editable-tree:getType()");

 /**
 * A symbol to get the value of a node in contexts where string keys are already in use for fields.
 */
export const valueSymbol: unique symbol = Symbol("editable-tree:value");

/**
 * {@link EditableTree}, but without fields i.e. having only utility symbols.
 *
 * Usefull if one needs to provide access to supplimentary data for types derived from {@link UnwrappedEditableField}.
 */
 export interface FieldlessEditableTree {
    /**
     * A function to get the type of a node.
     * If this node is well-formed, it must follow this schema.
     * @param key - if key is supplied, returns the type of a non-sequence child node (if exists)
     * @param nameOnly - if true, returns only the type identifier
     */
     readonly [getTypeSymbol]: (key?: string, nameOnly?: boolean) => TreeSchema | TreeSchemaIdentifier | undefined;

     /**
      * Value stored on this node.
      */
     readonly [valueSymbol]: Value;

     /**
      * Stores the target for the proxy which implements reading and writing for this node.
      * The details of this object are implementation details,
      * but the presence of this symbol can be used to separate EditableTrees from other types.
      */
     readonly [proxyTargetSymbol]: object;
}

/**
 * A tree which can be traversed and edited.
 *
 * When iterating, only visits non-empty fields.
 * To discover empty fields, inspect the schema using {@link getTypeSymbol}.
 *
 * TODO: support editing.
 * TODO: `extends Iterable<EditableField>`
 * TODO: use proxies for array fields not just raw arrays (will be needed for laziness and editing).
 * TODO: provide non-schema impacted APIs for getting fields and nodes without unwrapping
 * (useful for generic code, and when references to these actual fields and nodes are required,
 * for example creating anchors and editing).
 */
export interface EditableTree extends FieldlessEditableTree {
    /**
     * Fields of this node, indexed by their field keys (as strings).
     *
     * This API exposes content in a way depending on the {@link Multiplicity} of the {@link FieldKind}.
     * Sequences (including empty ones) are always exposed as arrays,
     * and everything else is either a single EditableTree or undefined depending on if it's empty.
     *
     * TODO:
     * This approach to field lookup can result in collisions between global and local keys,
     * particularly with "extra" fields.
     * A mechanism for disambiguating this should be added,
     * likely involving an alternative mechanism for looking up global fields via symbols.
     */
    readonly [key: string]: UnwrappedEditableField;
}

/**
 * EditableTree,
 * but with any type that `isPrimitive` unwrapped into the value if that value is a {@link PrimitiveValue}.
 */
export type EditableTreeOrPrimitive = EditableTree | PrimitiveValue;

/**
 * EditableTree, but with these cases of unwrapping:
 * - primitives are unwrapped. See {@link EditableTreeOrPrimitive}.
 * - nodes with PrimaryField are unwrapped to just the primaryField. See `getPrimaryField`.
 * - fields are unwrapped based on their schema's multiplicity. See {@link UnwrappedEditableField}.
 *
 * TODO:
 * EditableTree should provide easy access to children in a way thats guaranteed
 * not to do this unwrapping for cases which need to refer to the actual nodes.
 * This may include cases like creating anchors and/or editing.
 */
export type UnwrappedEditableTree = EditableTreeOrPrimitive | UnwrappedEditableFieldSequence;

/**
 * A field of an {@link EditableTree}.
 */
export type EditableField = readonly [FieldSchema, readonly EditableTree[]];

/**
 * Unwrapped field.
 * Non-sequence multiplicities are unwrapped to the child tree or `undefined` if there is none.
 * Sequence multiplicities are handled with {@link UnwrappedEditableFieldSequence}.
 * See {@link UnwrappedEditableTree} for how the children themselves are unwrapped.
 */
export type UnwrappedEditableField = UnwrappedEditableTree | undefined | UnwrappedEditableFieldSequence;

export type UnwrappedEditableFieldSequence = UnwrappedEditableTree[] & FieldlessEditableTree;

/**
 * A common context of a "forest" of EditableTrees.
 * It handles group operations like transforming cursors into anchors for edits.
 * TODO: add test coverage.
 */
export interface EditableTreeContext {
    /**
     * Call before editing.
     *
     * Note that after performing edits, EditableTrees for nodes that no longer exist are invalid to use.
     * TODO: maybe add an API to check if a specific EditableTree still exists,
     * and only make use other than that invalid.
     */
    prepareForEdit(): void;

    /**
     * Call to free resources.
     * EditableTrees created in this context are invalid to use after this.
     */
    free(): void;
}

class ProxyContext implements EditableTreeContext {
    public readonly withCursors: Set<ProxyTarget> = new Set();
    public readonly withAnchors: Set<ProxyTarget> = new Set();
    constructor(public readonly forest: IEditableForest, public readonly tree?: ISharedTree | undefined) {}

    public prepareForEdit(): void {
        for (const target of this.withCursors) {
            target.prepareForEdit();
        }
        assert(this.withCursors.size === 0, 0x3c0 /* prepareForEdit should remove all cursors */);
    }

    public free(): void {
        for (const target of this.withCursors) {
            target.free();
        }
        for (const target of this.withAnchors) {
            target.free();
        }
        assert(this.withCursors.size === 0, 0x3c1 /* free should remove all cursors */);
        assert(this.withAnchors.size === 0, 0x3c2 /* free should remove all anchors */);
    }

    public setNodeValue(path: NodePath, value: unknown): boolean {
        return this.runTransaction((editor) => editor.setValue(path, value));
    }

    public insertNode(path: NodePath, node: JsonableTree): boolean {
        return this.runTransaction((editor) => editor.insert(path, singleTextCursor(node)));
    }

    public deleteNode(path: NodePath, count: number): boolean {
        return this.runTransaction((editor) => editor.delete(path, count));
    }

    private runTransaction(f: (editor: SequenceEditBuilder) => void): boolean {
        assert(this.tree !== undefined, "Transaction-based editing requires `SharedTree` instance");
        const result = this.tree?.runTransaction((forest, editor) => {
            f(editor);
            return TransactionResult.Apply;
        });
        return result === TransactionResult.Apply;
    }
}

interface PreparedForEdit extends ProxyTarget {
    anchor: Anchor;
}

function assertPreparedForEdit(target: ProxyTarget): asserts target is PreparedForEdit {
    const cursorStates = ITreeSubscriptionCursorState;
    if (target.lazyCursor.state !== cursorStates.Cleared) {
        throw new Error("EditableTree's cursor must be cleared before editing.");
    }
    assert(target.anchor !== undefined, "EditableTree should have an anchor before editing.");
}

class ProxyTarget {
    public readonly lazyCursor: ITreeSubscriptionCursor;
    private _anchor?: Anchor;
    public get anchor(): Anchor | undefined {
        return this._anchor;
    }

    constructor(
        public readonly context: ProxyContext,
        cursor: ITreeSubscriptionCursor,
        public readonly primaryParent?: ProxyTarget,
    ) {
        this.lazyCursor = cursor.fork();
        context.withCursors.add(this);
    }

    public free(): void {
        this.lazyCursor.free();
        this.context.withCursors.delete(this);
        if (this._anchor !== undefined) {
            this.context.forest.anchors.forget(this._anchor);
            this.context.withAnchors.delete(this);
            this._anchor = undefined;
        }
    }

    public prepareForEdit(): void {
        if (this._anchor === undefined) {
            this._anchor = this.lazyCursor.buildAnchor();
            this.context.withAnchors.add(this);
        }
        this.lazyCursor.clear();
        this.context.withCursors.delete(this);
    }

    public get cursor(): ITreeSubscriptionCursor {
        if (this.lazyCursor.state === ITreeSubscriptionCursorState.Cleared) {
<<<<<<< HEAD
            assert(this._anchor !== undefined, "EditableTree should have an anchor if it does not have a cursor");
            const result = this.context.forest.tryMoveCursorTo(this._anchor, this.lazyCursor);
=======
            assert(this.anchor !== undefined,
                0x3c3 /* EditableTree should have an anchor if it does not have a cursor */);
            const result = this.context.forest.tryMoveCursorTo(this.anchor, this.lazyCursor);
>>>>>>> cff4e863
            assert(result === TreeNavigationResult.Ok,
                0x3c4 /* It is invalid to access an EditableTree node which no longer exists */);
            this.context.withCursors.add(this);
        }
        return this.lazyCursor;
    }

    public getType(key?: string, nameOnly?: boolean): TreeSchemaIdentifier | TreeSchema | undefined {
        let typeName = this.cursor.type;
        if (key !== undefined) {
            const childTypes = mapCursorField(this.cursor, brand(key), (c) => c.type);
            assert(childTypes.length <= 1, 0x3c5 /* invalid non sequence */);
            typeName = childTypes[0];
        }
        if (nameOnly) {
            return typeName;
        }
        if (typeName) {
            return this.context.forest.schema.lookupTreeSchema(typeName);
        }
        return undefined;
    }

    get value(): Value {
        return this.cursor.value;
    }

    public lookupFieldKind(key: string): FieldKind {
        return getFieldKind(getFieldSchema(this.getType() as TreeSchema, key));
    }

    public getKeys(): string[] {
        // For now this is an approximation:
        const keys: string[] = [];
        const length = this.getPrimaryArrayLength();
        if (length !== undefined) {
            return Object.getOwnPropertyNames(Array.from(Array(length)));
        }
        for (const key of this.cursor.keys) {
            // TODO: with new cursor API, field iteration will skip empty fields and this check can be removed.
            if (this.has(key as string)) {
                keys.push(key as string);
            }
        }
        return keys;
    }

    public has(key: string): boolean {
        const primaryKey = this.primaryKey;
        if (primaryKey !== undefined) {
            if (this.cursor.down(primaryKey, Number(key)) === TreeNavigationResult.Ok) {
                this.cursor.up();
                return true;
            }
            return false;
        }
        // Make fields present only if non-empty.
        return this.cursor.length(brand(key)) !== 0;
    }

    /**
     * @returns the key, if any, of the primary array field.
     */
    get primaryKey(): LocalFieldKey | undefined {
        const nodeType = this.getType() as TreeSchema;
        const primary = getPrimaryField(nodeType);
        if (primary === undefined) {
            return undefined;
        }
        const kind = getFieldKind(primary.schema);
        if (kind.multiplicity === Multiplicity.Sequence) {
            // TODO: this could have issues if there are non-primary keys
            // that can collide with the array APIs (length or integers).
            return primary.key;
        }
        return undefined;
    }

    public proxifyField(key: string | number): UnwrappedEditableField {
        // Lookup the schema:
        const fieldKind = this.lookupFieldKind(key as string);
        // Make the childTargets:
        const childTargets = mapCursorField(this.cursor, brand(key as string), (c) => new ProxyTarget(this.context, c));
        return proxifyField(fieldKind, childTargets);
    }

    /**
     * Sets value of a non-sequence field.
     * This is correct only if sequence fields are unwrapped into arrays.
     */
<<<<<<< HEAD
    public setValue(key: string, _value: unknown): boolean {
        const primaryKey = this.primaryKey;
        const index = Number(key);
        const _key: FieldKey = primaryKey === undefined ? brand(key) : primaryKey;
        const childTargets = mapCursorField(this.cursor, _key, (c) => new ProxyTarget(this.context, c));
        const target = primaryKey === undefined ? childTargets[0] : childTargets[index];
        const type = target.getType() as TreeSchema;
        assert(isPrimitive(type), `"Set value" is not supported for non-primitive fields`);
        this.context.prepareForEdit();
        assertPreparedForEdit(target);
        const path = this.context.forest.anchors.locate(target.anchor);
        assert(path !== undefined, "Can't locate a path to set a value");
        return this.context.setNodeValue(path, _value);
    }

    public insertNode(key: string, _value: unknown): boolean {
        const type = this.getType() as TreeSchema;
        let nodeValue = _value;
        if (isPrimitive(type)) {
            const types = type.localFields?.get(brand(key))?.types;
            assert(types !== undefined, "Unknown primitive field type");
            const nodeTypeName = [...types][0];
            // eslint-disable-next-line @typescript-eslint/consistent-type-assertions
            nodeValue = { type: nodeTypeName, value: _value } as JsonableTree;
        }
        this.context.prepareForEdit();
        assertPreparedForEdit(this);
        const path = this.context.forest.anchors.locate(this.anchor);
        assert(path !== undefined, "Can't locate a path to insert a node");
        return this.context.insertNode({
            parent: path,
            parentField: brand(key),
            parentIndex: 0,
        }, nodeValue as JsonableTree);
    }

    public deleteNode(key: string): boolean {
        this.context.prepareForEdit();
        assertPreparedForEdit(this);
        const path = this.context.forest.anchors.locate(this.anchor);
        assert(path !== undefined, "Can't locate a path to delete a node");
        return this.context.deleteNode({
            parent: path,
            parentField: brand(key),
            parentIndex: 0,
        }, 1);
    }

    public getPrimaryArrayLength(): number | undefined {
        if (this.primaryKey !== undefined) {
            return this.cursor.length(this.primaryKey);
        }
        return undefined;
=======
    public getTypeName(key: string): TreeSchemaIdentifier {
        const childTypes = mapCursorField(this.cursor, brand(key), (c) => c.type);
        assert(childTypes.length <= 1, 0x3c6 /* invalid non sequence */);
        return childTypes[0];
>>>>>>> cff4e863
    }
}

/**
 * A Proxy handler together with a {@link ProxyTarget} implements a basic read/write access to the Forest
 * by means of the cursors.
 */
const handler: AdaptingProxyHandler<ProxyTarget, EditableTree> = {
    get: (target: ProxyTarget, key: string | symbol, receiver: unknown): unknown => {
        if (typeof key === "string") {
            // All string keys are fields
            return target.proxifyField(key);
        }
        switch (key) {
            case getTypeSymbol: {
                return target.getType.bind(target);
            }
            case valueSymbol: {
                return target.value;
            }
            case proxyTargetSymbol: {
                return target;
            }
            default:
                return undefined;
        }
    },
    set: (target: ProxyTarget, key: string, _value: unknown, receiver: unknown): boolean => {
        // update value
        if (target.has(key)) {
            return target.setValue(key, _value);
        // insert node
        } else {
            return target.insertNode(key, _value);
        }
    },
    deleteProperty: (target: ProxyTarget, key: string): boolean => {
        if (target.has(key)) {
            return target.deleteNode(key);
        }
        return false;
    },
    // Include documented symbols (except value when value is undefined) and all non-empty fields.
    has: (target: ProxyTarget, key: string | symbol): boolean => {
        if (typeof key === "symbol") {
            switch (key) {
                case proxyTargetSymbol:
                case getTypeSymbol:
                    return true;
                case valueSymbol:
                    // Could do `target.value !== ValueSchema.Nothing`
                    // instead if values which could be modified should report as existing.
                    return target.value !== undefined;
                default:
                    return false;
            }
        }

        return target.has(key);
    },
    // Includes all non-empty fields, which are the enumerable fields.
    ownKeys: (target: ProxyTarget): string[] => {
        return target.getKeys();
    },
    getOwnPropertyDescriptor: (target: ProxyTarget, key: string | symbol): PropertyDescriptor | undefined => {
        // We generally don't want to allow users of the proxy to reconfigure all the properties,
        // but it is an TypeError to return non-configurable for properties that do not exist on target,
        // so they must return true.
        if (typeof key === "symbol") {
            if (key === proxyTargetSymbol) {
                return { configurable: true, enumerable: false, value: target, writable: false };
            } else if (key === getTypeSymbol) {
                return { configurable: true, enumerable: false, value: target.getType.bind(target), writable: false };
            }
        } else {
            if (target.has(key)) {
                return {
                    configurable: true,
                    enumerable: true,
                    value: target.proxifyField(key),
                    writable: true,
                };
            }
        }
        return undefined;
    },
};

class SequenceProxyTarget extends Array<ProxyTarget> {
    constructor(
        public readonly context: ProxyContext,
        public readonly primaryTarget?: ProxyTarget,
    ) {
        super();
        const privateProperties: PropertyKey[] = ["primaryTarget", "context"];
        for (const propertyKey of privateProperties) {
            Object.defineProperty(this, propertyKey,
                { enumerable: false, writable: false, configurable: false, value: Reflect.get(this, propertyKey) });
        }
    }
    splice(start: number, deleteCount?: number, ...items: ProxyTarget[]): ProxyTarget[] {
        const deleted: ProxyTarget[] = [];
        return deleted;
    }
    public getType(key?: string, nameOnly?: boolean): TreeSchemaIdentifier | TreeSchema | undefined {
        return this.primaryTarget?.getType(key, nameOnly);
    }
    public get value() {
        return this;
    }
}

const sequenceHandler: AdaptingProxyHandler<SequenceProxyTarget, UnwrappedEditableFieldSequence> = {
    get: (target: SequenceProxyTarget, key: string | symbol, receiver: object): unknown => {
        if (typeof key === "string") {
            const reflected = Reflect.get(target, key);
            if (typeof reflected === "function") {
                if (key === "constructor") {
                    return [][key];
                }
                return function(...args: unknown[]): unknown {
                    return Reflect.apply(reflected, receiver, args);
                };
            }
            const index = Number(key);
            if (key === "length") {
                return target.length;
            } else if (index >= 0 && index < target.length) {
                return inProxyOrUnwrap(target[index]);
            }
        }
        switch (key) {
            case getTypeSymbol:
                return target.getType.bind(target);
            case valueSymbol:
            case proxyTargetSymbol:
                return target;
            default:
                return Reflect.get(target, key);
        }
    },
    set: (target: SequenceProxyTarget, key: string, value: unknown, receiver: unknown): boolean => {
        const index = Number(key);
        if (index >= 0 && index < target.length) {
            return target.primaryTarget?.setValue(key, value) ?? false;
        }
        return false;
    },
    deleteProperty: (target: SequenceProxyTarget, key: string): boolean => {
        throw new Error("Not supported");
    },
    // Include documented symbols (except value when value is undefined) and all non-empty fields.
    has: (target: SequenceProxyTarget, key: string | symbol): boolean => {
        if (typeof key === "symbol") {
            switch (key) {
                case proxyTargetSymbol:
                case getTypeSymbol:
                case valueSymbol:
                    return true;
                default:
                    return Reflect.has(target, key);
            }
        }
        return Reflect.has(target, key);
    },
    getOwnPropertyDescriptor: (target: SequenceProxyTarget, key: string | symbol): PropertyDescriptor | undefined => {
        // We generally don't want to allow users of the proxy to reconfigure all the properties,
        // but it is a TypeError to return non-configurable for properties that do not exist on target,
        // so they must return true.
        if (typeof key === "symbol") {
            if (key === proxyTargetSymbol || key === valueSymbol) {
                return { configurable: true, enumerable: false, value: target, writable: false };
            } else if (key === getTypeSymbol) {
                return { configurable: true, enumerable: false, value: target.getType.bind(target), writable: false };
            }
        }
        return Reflect.getOwnPropertyDescriptor(target, key);
    },
};

/**
 * See {@link UnwrappedEditableTree} for documentation on what unwrapping this perform.
 */
function inProxyOrUnwrap(target: ProxyTarget | SequenceProxyTarget): UnwrappedEditableField {
    if (Array.isArray(target)) {
        return adaptWithProxy(target, sequenceHandler);
    }
    const fieldSchema = target.getType() as TreeSchema;
    if (isPrimitive(fieldSchema)) {
        const nodeValue = target.value;
        if (isPrimitiveValue(nodeValue)) {
            return nodeValue;
        }
        assert(fieldSchema.value === ValueSchema.Serializable,
            0x3c7 /* `undefined` values not allowed for primitive fields */);
    }
    const primaryKey = target.primaryKey;
    if (primaryKey !== undefined) {
        const sequenceTarget = new SequenceProxyTarget(target.context, target);
        mapCursorField(target.cursor, primaryKey, (c) => sequenceTarget.push(new ProxyTarget(target.context, c)));
        return adaptWithProxy(sequenceTarget, sequenceHandler);
    }
    return adaptWithProxy(target, handler);
}

/**
 * @param fieldKind - determines how return value should be typed. See {@link UnwrappedEditableField}.
 * @param childTargets - targets for the children of the field.
 */
function proxifyField(fieldKind: FieldKind, childTargets: ProxyTarget[]): UnwrappedEditableField {
    if (fieldKind.multiplicity === Multiplicity.Sequence) {
        // Return array for sequence fields
<<<<<<< HEAD
        return inProxyOrUnwrap(childTargets as SequenceProxyTarget);
    }
    // Avoid wrapping non-sequence fields in arrays
    assert(childTargets.length <= 1, "Invalid non-sequence field");
    if (childTargets.length === 1) {
        return inProxyOrUnwrap(childTargets[0]);
=======
        return childTargets.map(inProxyOrUnwrap);
    } else {
        // Avoid wrapping non-sequence fields in arrays
        assert(childTargets.length <= 1, 0x3c8 /* invalid non sequence */);
        return childTargets.length === 1 ? inProxyOrUnwrap(childTargets[0]) : undefined;
>>>>>>> cff4e863
    }
    return undefined;
}

/**
 * A simple API for a Forest to showcase basic interaction scenarios.
 *
 * This function returns an instance of a JS Proxy typed as an EditableTree.
 * Use built-in JS functions to get more information about the data stored e.g.
 * ```
 * const [context, data] = getEditableTree(forest);
 * for (const key of Object.keys(data)) { ... }
 * // OR
 * if ("foo" in data) { ... }
 * context.free();
 * ```
 *
 * Not (yet) supported: create properties, set values and delete properties.
 *
 * @returns {@link EditableTree} for the given {@link IEditableForest} or {@link ISharedTree}.
 * Also returns an {@link EditableTreeContext} which is used manage the cursors and anchors within the EditableTrees:
 * This is necessary for supporting using this tree across edits to the forest, and not leaking memory.
 */
export function getEditableTree(from: ISharedTree | IEditableForest):
    [EditableTreeContext, UnwrappedEditableField] {
    const tree = "forest" in from ? from : undefined;
    const forest = (tree?.forest ?? from) as IEditableForest;
    const context = new ProxyContext(forest, tree);
    const cursor = forest.allocateCursor();
    const rootAnchor = forest.root(forest.rootField);
    const cursorResult = forest.tryMoveCursorTo(rootAnchor, cursor);
    const targets: SequenceProxyTarget = new SequenceProxyTarget(context);
    if (cursorResult === TreeNavigationResult.Ok) {
        do {
            targets.push(new ProxyTarget(context, cursor));
        } while (cursor.seek(1) === TreeNavigationResult.Ok);
    }
    cursor.free();
    forest.anchors.forget(rootAnchor);
    const rootSchema = forest.schema.lookupGlobalFieldSchema(rootFieldKey);
    return [context, proxifyField(getFieldKind(rootSchema), targets)];
}<|MERGE_RESOLUTION|>--- conflicted
+++ resolved
@@ -246,14 +246,9 @@
 
     public get cursor(): ITreeSubscriptionCursor {
         if (this.lazyCursor.state === ITreeSubscriptionCursorState.Cleared) {
-<<<<<<< HEAD
-            assert(this._anchor !== undefined, "EditableTree should have an anchor if it does not have a cursor");
-            const result = this.context.forest.tryMoveCursorTo(this._anchor, this.lazyCursor);
-=======
             assert(this.anchor !== undefined,
                 0x3c3 /* EditableTree should have an anchor if it does not have a cursor */);
             const result = this.context.forest.tryMoveCursorTo(this.anchor, this.lazyCursor);
->>>>>>> cff4e863
             assert(result === TreeNavigationResult.Ok,
                 0x3c4 /* It is invalid to access an EditableTree node which no longer exists */);
             this.context.withCursors.add(this);
@@ -344,7 +339,6 @@
      * Sets value of a non-sequence field.
      * This is correct only if sequence fields are unwrapped into arrays.
      */
-<<<<<<< HEAD
     public setValue(key: string, _value: unknown): boolean {
         const primaryKey = this.primaryKey;
         const index = Number(key);
@@ -398,12 +392,12 @@
             return this.cursor.length(this.primaryKey);
         }
         return undefined;
-=======
+    }
+
     public getTypeName(key: string): TreeSchemaIdentifier {
         const childTypes = mapCursorField(this.cursor, brand(key), (c) => c.type);
         assert(childTypes.length <= 1, 0x3c6 /* invalid non sequence */);
         return childTypes[0];
->>>>>>> cff4e863
     }
 }
 
@@ -616,22 +610,11 @@
 function proxifyField(fieldKind: FieldKind, childTargets: ProxyTarget[]): UnwrappedEditableField {
     if (fieldKind.multiplicity === Multiplicity.Sequence) {
         // Return array for sequence fields
-<<<<<<< HEAD
         return inProxyOrUnwrap(childTargets as SequenceProxyTarget);
     }
     // Avoid wrapping non-sequence fields in arrays
-    assert(childTargets.length <= 1, "Invalid non-sequence field");
-    if (childTargets.length === 1) {
-        return inProxyOrUnwrap(childTargets[0]);
-=======
-        return childTargets.map(inProxyOrUnwrap);
-    } else {
-        // Avoid wrapping non-sequence fields in arrays
-        assert(childTargets.length <= 1, 0x3c8 /* invalid non sequence */);
-        return childTargets.length === 1 ? inProxyOrUnwrap(childTargets[0]) : undefined;
->>>>>>> cff4e863
-    }
-    return undefined;
+    assert(childTargets.length <= 1, 0x3c8 /* invalid non sequence */);
+    return childTargets.length === 1 ? inProxyOrUnwrap(childTargets[0]) : undefined;
 }
 
 /**
