/*!
 * Copyright (c) Microsoft Corporation and contributors. All rights reserved.
 * Licensed under the MIT License.
 */
import { assert } from "@fluidframework/common-utils";
import { FieldKey, Value, Anchor, rootFieldKey, JsonableTree, Delta } from "../../tree";
import {
    IEditableForest, TreeNavigationResult, mapCursorField, ITreeSubscriptionCursor, ITreeSubscriptionCursorState,
} from "../../forest";
import { brand } from "../../util";
import {
    FieldSchema, LocalFieldKey, TreeSchemaIdentifier, TreeSchema, ValueSchema,
} from "../../schema-stored";
import { FieldKind, Multiplicity } from "../modular-schema";
import { TransactionResult } from "../../checkout";
import { ISharedTree } from "../../shared-tree";
import { NodePath, SequenceEditBuilder } from "../sequence-change-family";
import { singleTextCursor } from "../treeTextCursorLegacy";
import { SimpleObservingDependent, InvalidationToken, Dependent } from "../../dependency-tracking";
import {
    AdaptingProxyHandler,
    adaptWithProxy,
    getFieldKind, getFieldSchema, getPrimaryField, isPrimitive, isPrimitiveValue, PrimitiveValue,
} from "./utilities";

/**
 * A symbol for extracting target from editable-tree proxies.
 * Useful for debugging and testing, but not part of the public API.
 */
export const proxyTargetSymbol: unique symbol = Symbol("editable-tree:proxyTarget");

/**
 * A symbol to get a function, which returns the type of a node in contexts
 * where string keys are already in use for fields.
 */
export const getTypeSymbol: unique symbol = Symbol("editable-tree:getType()");

 /**
 * A symbol to get the value of a node in contexts where string keys are already in use for fields.
 */
export const valueSymbol: unique symbol = Symbol("editable-tree:value");

/**
 * {@link EditableTree}, but without fields i.e. having only utility symbols.
 *
 * Usefull if one needs to provide access to supplimentary data for types derived from {@link UnwrappedEditableField}.
 */
 export interface FieldlessEditableTree {
    /**
     * A function to get the type of a node.
     * If this node is well-formed, it must follow this schema.
     * @param key - if key is supplied, returns the type of a non-sequence child node (if exists)
     * @param nameOnly - if true, returns only the type identifier
     */
     readonly [getTypeSymbol]: (key?: string, nameOnly?: boolean) => TreeSchema | TreeSchemaIdentifier | undefined;

     /**
      * Value stored on this node.
      */
     readonly [valueSymbol]: Value;

     /**
      * Stores the target for the proxy which implements reading and writing for this node.
      * The details of this object are implementation details,
      * but the presence of this symbol can be used to separate EditableTrees from other types.
      */
     readonly [proxyTargetSymbol]: object;
}

/**
 * A tree which can be traversed and edited.
 *
 * When iterating, only visits non-empty fields.
 * To discover empty fields, inspect the schema using {@link getTypeSymbol}.
 *
 * TODO: support editing.
 * TODO: `extends Iterable<EditableField>`
 * TODO: use proxies for array fields not just raw arrays (will be needed for laziness and editing).
 * TODO: provide non-schema impacted APIs for getting fields and nodes without unwrapping
 * (useful for generic code, and when references to these actual fields and nodes are required,
 * for example creating anchors and editing).
 */
export interface EditableTree extends FieldlessEditableTree {
    /**
     * Fields of this node, indexed by their field keys (as strings).
     *
     * This API exposes content in a way depending on the {@link Multiplicity} of the {@link FieldKind}.
     * Sequences (including empty ones) are always exposed as arrays,
     * and everything else is either a single EditableTree or undefined depending on if it's empty.
     *
     * TODO:
     * This approach to field lookup can result in collisions between global and local keys,
     * particularly with "extra" fields.
     * A mechanism for disambiguating this should be added,
     * likely involving an alternative mechanism for looking up global fields via symbols.
     */
    readonly [key: string]: UnwrappedEditableField;
}

/**
 * EditableTree,
 * but with any type that `isPrimitive` unwrapped into the value if that value is a {@link PrimitiveValue}.
 */
export type EditableTreeOrPrimitive = EditableTree | PrimitiveValue;

/**
 * EditableTree, but with these cases of unwrapping:
 * - primitives are unwrapped. See {@link EditableTreeOrPrimitive}.
 * - nodes with PrimaryField are unwrapped to just the primaryField. See `getPrimaryField`.
 * - fields are unwrapped based on their schema's multiplicity. See {@link UnwrappedEditableField}.
 *
 * TODO:
 * EditableTree should provide easy access to children in a way thats guaranteed
 * not to do this unwrapping for cases which need to refer to the actual nodes.
 * This may include cases like creating anchors and/or editing.
 */
export type UnwrappedEditableTree = EditableTreeOrPrimitive | UnwrappedEditableFieldSequence;

/**
 * A field of an {@link EditableTree}.
 */
export type EditableField = readonly [FieldSchema, readonly EditableTree[]];

/**
 * Unwrapped field.
 * Non-sequence multiplicities are unwrapped to the child tree or `undefined` if there is none.
 * Sequence multiplicities are handled with {@link UnwrappedEditableFieldSequence}.
 * See {@link UnwrappedEditableTree} for how the children themselves are unwrapped.
 */
export type UnwrappedEditableField = UnwrappedEditableTree | undefined | UnwrappedEditableFieldSequence;

export type UnwrappedEditableFieldSequence = UnwrappedEditableTree[] & FieldlessEditableTree;

/**
 * A common context of a "forest" of EditableTrees.
 * It handles group operations like transforming cursors into anchors for edits.
 * TODO: add test coverage.
 */
export interface EditableTreeContext {
    /**
     * Call before editing.
     *
     * Note that after performing edits, EditableTrees for nodes that no longer exist are invalid to use.
     * TODO: maybe add an API to check if a specific EditableTree still exists,
     * and only make use other than that invalid.
     */
    prepareForEdit(): void;

    /**
     * Call to free resources.
     * EditableTrees created in this context are invalid to use after this.
     */
    free(): void;

    /**
     * Register a handler function to be called after changes applied to the forest.
     */
    registerAfterHandler<T extends (() => void)>(afterHandler: T): void;
}

class ProxyContext implements EditableTreeContext {
    public readonly withCursors: Set<ProxyTarget> = new Set();
    public readonly withAnchors: Set<ProxyTarget> = new Set();
<<<<<<< HEAD
    private readonly observers: Dependent[] = [];
    private readonly afterHandlers: Set<(() => void)> = new Set();
    constructor(
        public readonly forest: IEditableForest,
        public readonly tree?: ISharedTree,
    ) {
        const observer = new SimpleObservingDependent((token?: InvalidationToken, delta?: Delta.Root) => {
            assert(token !== undefined, "missing token");
            if (!token.isSecondaryInvalidation) {
                this.prepareForEdit();
            } else {
                this.triggerAfterHandlers();
            }
        });
        this.observers.push(observer);
        forest.registerDependent(observer);
    }

    private triggerAfterHandlers(): void {
        for (const afterHandler of this.afterHandlers) {
            afterHandler();
        }
    }

    public registerAfterHandler<T extends (() => void)>(afterHandler: T): void {
        this.afterHandlers.add(afterHandler);
    }
=======
    constructor(public readonly forest: IEditableForest, public readonly tree?: ISharedTree | undefined) {}
>>>>>>> a9b7a407

    public prepareForEdit(): void {
        for (const target of this.withCursors) {
            target.anchorForEdit();
        }
        assert(this.withCursors.size === 0, "prepareForEdit should remove all cursors");
    }

    public free(): void {
        for (const target of this.withCursors) {
            target.free();
        }
        for (const target of this.withAnchors) {
            target.free();
        }
        for (const observer of this.observers) {
            this.forest.removeDependent(observer);
        }
        assert(this.withCursors.size === 0, "free should remove all cursors");
        assert(this.withAnchors.size === 0, "free should remove all anchors");
    }

    public setNodeValue(path: NodePath, value: unknown): boolean {
        return this.runTransaction((editor) => editor.setValue(path, value));
    }

    public insertNode(path: NodePath, node: JsonableTree): boolean {
        return this.runTransaction((editor) => editor.insert(path, singleTextCursor(node)));
    }

    public deleteNode(path: NodePath, count: number): boolean {
        return this.runTransaction((editor) => editor.delete(path, count));
    }

    private runTransaction(f: (editor: SequenceEditBuilder) => void): boolean {
        assert(this.tree !== undefined, "Transaction-based editing requires `SharedTree` instance");
        const result = this.tree?.runTransaction((forest, editor) => {
            f(editor);
            return TransactionResult.Apply;
        });
        return result === TransactionResult.Apply;
    }
}

interface PreparedForEdit extends ProxyTarget {
    anchor: Anchor;
}

function assertPreparedForEdit(target: ProxyTarget): asserts target is PreparedForEdit {
    const cursorStates = ITreeSubscriptionCursorState;
    if (target.lazyCursor.state !== cursorStates.Cleared) {
        throw new Error("EditableTree's cursor must be cleared before editing.");
    }
    assert(target.anchor !== undefined, "EditableTree should have an anchor before editing.");
}

class ProxyTarget {
    public readonly lazyCursor: ITreeSubscriptionCursor;
    private _anchor?: Anchor;
    public get anchor(): Anchor | undefined {
        return this._anchor;
    }

    constructor(
        public readonly context: ProxyContext,
        cursor: ITreeSubscriptionCursor,
        public readonly primaryParent?: ProxyTarget,
    ) {
        this.lazyCursor = cursor.fork();
        this.context.withCursors.add(this);
    }

    public free(): void {
        this.lazyCursor.free();
        this.context.withCursors.delete(this);
        if (this._anchor !== undefined) {
            this.context.forest.anchors.forget(this._anchor);
            this.context.withAnchors.delete(this);
            this._anchor = undefined;
        }
    }

    public anchorForEdit(): Anchor {
        if (this._anchor === undefined) {
            this._anchor = this.lazyCursor.buildAnchor();
            this.context.withAnchors.add(this);
        }
        this.lazyCursor.clear();
        this.context.withCursors.delete(this);
        return this._anchor;
    }

    public get cursor(): ITreeSubscriptionCursor {
        if (this.lazyCursor.state === ITreeSubscriptionCursorState.Cleared) {
            assert(this._anchor !== undefined, "EditableTree should have an anchor if it does not have a cursor");
            const forest = this.context.forest;
            const result = forest.tryMoveCursorTo(this._anchor, this.lazyCursor);
            // TODO: remove!!! as this is totally wrong!!
            // This is just to overcome invalidation of the root anchor
            if (result !== TreeNavigationResult.Ok) {
                forest.anchors.forget(this._anchor);
                this.context.withAnchors.delete(this);
                const destination = forest.root(forest.rootField);
                this.context.forest.tryMoveCursorTo(destination, this.lazyCursor);
            }
            this.context.withCursors.add(this);
        }
        return this.lazyCursor;
    }

    public getType(key?: string, nameOnly?: boolean): TreeSchemaIdentifier | TreeSchema | undefined {
        let typeName = this.cursor.type;
        if (key !== undefined) {
            const primaryKey = this.primaryKey;
            if (primaryKey !== undefined) {
                const childTypes = mapCursorField(this.cursor, primaryKey, (c) => c.type);
                typeName = childTypes[Number(key)];
            } else {
                const childTypes = mapCursorField(this.cursor, brand(key), (c) => c.type);
                assert(childTypes.length <= 1, "invalid non sequence");
                typeName = childTypes[0];
            }
        }
        if (nameOnly) {
            return typeName;
        }
        if (typeName) {
            return this.context.forest.schema.lookupTreeSchema(typeName);
        }
        return undefined;
    }

    get value(): Value {
        return this.cursor.value;
    }

    public lookupFieldKind(key: string): FieldKind {
        return getFieldKind(getFieldSchema(this.getType() as TreeSchema, key));
    }

    public getKeys(): string[] {
        // For now this is an approximation:
        const keys: string[] = [];
        const length = this.getPrimaryArrayLength();
        if (length !== undefined) {
            return Object.getOwnPropertyNames(Array.from(Array(length)));
        }
        for (const key of this.cursor.keys) {
            // TODO: with new cursor API, field iteration will skip empty fields and this check can be removed.
            if (this.has(key as string)) {
                keys.push(key as string);
            }
        }
        return keys;
    }

    public has(key: string): boolean {
        const primaryKey = this.primaryKey;
        if (primaryKey !== undefined) {
            if (this.cursor.down(primaryKey, Number(key)) === TreeNavigationResult.Ok) {
                this.cursor.up();
                return true;
            }
            return false;
        }
        // Make fields present only if non-empty.
        return this.cursor.length(brand(key)) !== 0;
    }

    /**
     * @returns the key, if any, of the primary array field.
     */
    get primaryKey(): LocalFieldKey | undefined {
        const nodeType = this.getType() as TreeSchema;
        const primary = getPrimaryField(nodeType);
        if (primary === undefined) {
            return undefined;
        }
        const kind = getFieldKind(primary.schema);
        if (kind.multiplicity === Multiplicity.Sequence) {
            // TODO: this could have issues if there are non-primary keys
            // that can collide with the array APIs (length or integers).
            return primary.key;
        }
        return undefined;
    }

    public proxifyField(key: string | number): UnwrappedEditableField {
        // Lookup the schema:
        const fieldKind = this.lookupFieldKind(key as string);
        // Make the childTargets:
        const childTargets = mapCursorField(this.cursor, brand(key as string), (c) => new ProxyTarget(this.context, c));
        return proxifyField(fieldKind, childTargets);
    }

<<<<<<< HEAD
    public getPrimaryArrayLength(): number | undefined {
        const primaryKey = this.primaryKey;
        if (primaryKey !== undefined) {
            return this.cursor.length(primaryKey);
        }
        return undefined;
    }

=======
>>>>>>> a9b7a407
    /**
     * Sets value of a non-sequence field.
     * This is correct only if sequence fields are unwrapped into arrays.
     */
    public setValue(key: string, _value: unknown): boolean {
        const primaryKey = this.primaryKey;
        const index = Number(key);
        const _key: FieldKey = primaryKey === undefined ? brand(key) : primaryKey;
        const childTargets = mapCursorField(this.cursor, _key, (c) => new ProxyTarget(this.context, c));
        const target = primaryKey === undefined ? childTargets[0] : childTargets[index];
        const type = target.getType() as TreeSchema;
        assert(isPrimitive(type), `"Set value" is not supported for non-primitive fields`);
        const path = this.context.forest.anchors.locate(target.anchorForEdit());
        assertPreparedForEdit(target);
        assert(path !== undefined, "Can't locate a path to set a value");
        return this.context.setNodeValue(path, _value);
    }

    public insertNode(key: string, _value: unknown): boolean {
        const type = this.getType() as TreeSchema;
        let nodeValue = _value;
        if (isPrimitive(type)) {
            const types = type.localFields?.get(brand(key))?.types;
            assert(types !== undefined, "Unknown primitive field type");
            const nodeTypeName = [...types][0];
            // eslint-disable-next-line @typescript-eslint/consistent-type-assertions
            nodeValue = { type: nodeTypeName, value: _value } as JsonableTree;
        }
        const path = this.context.forest.anchors.locate(this.anchorForEdit());
        assertPreparedForEdit(this);
        assert(path !== undefined, "Can't locate a path to insert a node");
        return this.context.insertNode({
            parent: path,
            parentField: brand(key),
            parentIndex: 0,
        }, nodeValue as JsonableTree);
    }

    public deleteNode(key: string): boolean {
        const path = this.context.forest.anchors.locate(this.anchorForEdit());
        assertPreparedForEdit(this);
        assert(path !== undefined, "Can't locate a path to delete a node");
        return this.context.deleteNode({
            parent: path,
            parentField: brand(key),
            parentIndex: 0,
        }, 1);
    }
}

<<<<<<< HEAD
const mockArray = (target: ProxyTarget): UnwrappedEditableTree[] => {
    const primaryKey = target.primaryKey;
    assert(primaryKey !== undefined, "no");
    const arr = mapCursorField(target.cursor, brand(primaryKey),
        (c) => inProxyOrUnwrap(new ProxyTarget(target.context, c, target)));
    return arr;
};

=======
>>>>>>> a9b7a407
/**
 * A Proxy handler together with a {@link ProxyTarget} implements a basic read/write access to the Forest
 * by means of the cursors.
 */
const handler: AdaptingProxyHandler<ProxyTarget, EditableTree> = {
    get: (target: ProxyTarget, key: string | symbol, receiver: unknown): unknown => {
        if (typeof key === "string") {
            // All string keys are fields
            return target.proxifyField(key);
        }
        if (key === getTypeSymbol) {
            return target.getType.bind(target);
        } else if (key === valueSymbol) {
            return target.value;
        } else if (key === proxyTargetSymbol) {
            return target;
        }
        return undefined;
    },
    set: (target: ProxyTarget, key: string, _value: unknown, receiver: unknown): boolean => {
        // update value
        if (target.has(key)) {
            return target.setValue(key, _value);
        // insert node
        } else {
            return target.insertNode(key, _value);
        }
    },
    deleteProperty: (target: ProxyTarget, key: string): boolean => {
        if (target.has(key)) {
            return target.deleteNode(key);
        }
        return false;
    },
    // Include documented symbols (except value when value is undefined) and all non-empty fields.
    has: (target: ProxyTarget, key: string | symbol): boolean => {
        if (typeof key === "symbol") {
            switch (key) {
                case proxyTargetSymbol:
                case getTypeSymbol:
                    return true;
                case valueSymbol:
                    // Could do `target.value !== ValueSchema.Nothing`
                    // instead if values which could be modified should report as existing.
                    return target.value !== undefined;
                default:
                    return false;
            }
        }

        return target.has(key);
    },
    // Includes all non-empty fields, which are the enumerable fields.
    ownKeys: (target: ProxyTarget): string[] => {
        return target.getKeys();
    },
    getOwnPropertyDescriptor: (target: ProxyTarget, key: string | symbol): PropertyDescriptor | undefined => {
        // We generally don't want to allow users of the proxy to reconfigure all the properties,
        // but it is an TypeError to return non-configurable for properties that do not exist on target,
        // so they must return true.
        if (typeof key === "symbol") {
            if (key === proxyTargetSymbol) {
                return { configurable: true, enumerable: false, value: target, writable: false };
            } else if (key === getTypeSymbol) {
                return { configurable: true, enumerable: false, value: target.getType.bind(target), writable: false };
            }
        } else {
            if (target.has(key)) {
                return {
                    configurable: true,
                    enumerable: true,
                    value: target.proxifyField(key),
                    writable: true,
                };
            }
        }
        return undefined;
    },
};

class SequenceProxyTarget extends Array<ProxyTarget> {
    constructor(
        public readonly context: ProxyContext,
        public readonly primaryTarget?: ProxyTarget,
    ) {
        super();
        const privateProperties: PropertyKey[] = ["primaryTarget", "context"];
        for (const propertyKey of privateProperties) {
            Object.defineProperty(this, propertyKey,
                { enumerable: false, writable: false, configurable: false, value: Reflect.get(this, propertyKey) });
        }
    }
    splice(start: number, deleteCount?: number, ...items: ProxyTarget[]): ProxyTarget[] {
        const deleted: ProxyTarget[] = [];
        return deleted;
    }
    public getType(key?: string, nameOnly?: boolean): TreeSchemaIdentifier | TreeSchema | undefined {
        return this.primaryTarget?.getType(key, nameOnly);
    }
    public get value() {
        return this;
    }
}

const sequenceHandler: AdaptingProxyHandler<SequenceProxyTarget, UnwrappedEditableFieldSequence> = {
    get: (target: SequenceProxyTarget, key: string | symbol, receiver: object): unknown => {
        if (typeof key === "string") {
            const reflected = Reflect.get(target, key);
            if (typeof reflected === "function") {
                if (key === "constructor") {
                    return [][key];
                }
                return function(...args: unknown[]): unknown {
                    return Reflect.apply(reflected, receiver, args);
                };
            }
            const index = Number(key);
            if (key === "length") {
                return target.length;
            } else if (index >= 0 && index < target.length) {
                return inProxyOrUnwrap(target[index]);
            }
        }
        switch (key) {
            case getTypeSymbol:
                return target.getType.bind(target);
            case valueSymbol:
            case proxyTargetSymbol:
                return target;
            default:
                return Reflect.get(target, key);
        }
    },
    set: (target: SequenceProxyTarget, key: string, value: unknown, receiver: unknown): boolean => {
        const index = Number(key);
        if (index >= 0 && index < target.length) {
            return target.primaryTarget?.setValue(key, value) ?? false;
        }
        return false;
    },
    deleteProperty: (target: SequenceProxyTarget, key: string): boolean => {
        throw new Error("Not supported");
    },
    // Include documented symbols (except value when value is undefined) and all non-empty fields.
    has: (target: SequenceProxyTarget, key: string | symbol): boolean => {
        if (typeof key === "symbol") {
            switch (key) {
                case proxyTargetSymbol:
                case getTypeSymbol:
                case valueSymbol:
                    return true;
                default:
                    return Reflect.has(target, key);
            }
        }
        return Reflect.has(target, key);
    },
    getOwnPropertyDescriptor: (target: SequenceProxyTarget, key: string | symbol): PropertyDescriptor | undefined => {
        // We generally don't want to allow users of the proxy to reconfigure all the properties,
        // but it is a TypeError to return non-configurable for properties that do not exist on target,
        // so they must return true.
        if (typeof key === "symbol") {
            if (key === proxyTargetSymbol || key === valueSymbol) {
                return { configurable: true, enumerable: false, value: target, writable: false };
            } else if (key === getTypeSymbol) {
                return { configurable: true, enumerable: false, value: target.getType.bind(target), writable: false };
            }
        }
        return Reflect.getOwnPropertyDescriptor(target, key);
    },
};

/**
 * See {@link UnwrappedEditableTree} for documentation on what unwrapping this perform.
 */
function inProxyOrUnwrap(target: ProxyTarget | SequenceProxyTarget): UnwrappedEditableField {
    if (Array.isArray(target)) {
        return adaptWithProxy(target, sequenceHandler);
    }
    const fieldSchema = target.getType() as TreeSchema;
    if (isPrimitive(fieldSchema)) {
        const nodeValue = target.value;
        if (isPrimitiveValue(nodeValue)) {
            return nodeValue;
        }
        assert(fieldSchema.value === ValueSchema.Serializable, "`undefined` values not allowed for primitive fields");
    }
    const primaryKey = target.primaryKey;
    if (primaryKey !== undefined) {
        const sequenceTarget = new SequenceProxyTarget(target.context, target);
        mapCursorField(target.cursor, primaryKey, (c) => sequenceTarget.push(new ProxyTarget(target.context, c)));
        return adaptWithProxy(sequenceTarget, sequenceHandler);
    }
    return adaptWithProxy(target, handler);
}

/**
 * @param fieldKind - determines how return value should be typed. See {@link UnwrappedEditableField}.
 * @param childTargets - targets for the children of the field.
 */
function proxifyField(fieldKind: FieldKind, childTargets: ProxyTarget[]): UnwrappedEditableField {
    if (fieldKind.multiplicity === Multiplicity.Sequence) {
        // Return array for sequence fields
        return inProxyOrUnwrap(childTargets as SequenceProxyTarget);
    }
    // Avoid wrapping non-sequence fields in arrays
    assert(childTargets.length <= 1, "Invalid non-sequence field");
    if (childTargets.length === 1) {
        return inProxyOrUnwrap(childTargets[0]);
    }
    return undefined;
}

/**
 * A simple API for a Forest to showcase basic interaction scenarios.
 *
 * This function returns an instance of a JS Proxy typed as an EditableTree.
 * Use built-in JS functions to get more information about the data stored e.g.
 * ```
 * const [context, data] = getEditableTree(forest);
 * for (const key of Object.keys(data)) { ... }
 * // OR
 * if ("foo" in data) { ... }
 * context.free();
 * ```
 *
 * Not (yet) supported: create properties, set values and delete properties.
 *
 * @returns {@link EditableTree} for the given {@link IEditableForest} or {@link ISharedTree}.
 * Also returns an {@link EditableTreeContext} which is used manage the cursors and anchors within the EditableTrees:
 * This is necessary for supporting using this tree across edits to the forest, and not leaking memory.
 */
export function getEditableTree(from: ISharedTree | IEditableForest):
    [EditableTreeContext, UnwrappedEditableField] {
    const tree = "forest" in from ? from : undefined;
    const forest = (tree?.forest ?? from) as IEditableForest;
    const context = new ProxyContext(forest, tree);
    const cursor = forest.allocateCursor();
    const rootAnchor = forest.root(forest.rootField);
    const cursorResult = forest.tryMoveCursorTo(rootAnchor, cursor);
    const targets: SequenceProxyTarget = new SequenceProxyTarget(context);
    if (cursorResult === TreeNavigationResult.Ok) {
        do {
            targets.push(new ProxyTarget(context, cursor));
        } while (cursor.seek(1) === TreeNavigationResult.Ok);
    }
    cursor.free();
    forest.anchors.forget(rootAnchor);
    const rootSchema = forest.schema.lookupGlobalFieldSchema(rootFieldKey);
    return [context, proxifyField(getFieldKind(rootSchema), targets)];
}<|MERGE_RESOLUTION|>--- conflicted
+++ resolved
@@ -161,7 +161,6 @@
 class ProxyContext implements EditableTreeContext {
     public readonly withCursors: Set<ProxyTarget> = new Set();
     public readonly withAnchors: Set<ProxyTarget> = new Set();
-<<<<<<< HEAD
     private readonly observers: Dependent[] = [];
     private readonly afterHandlers: Set<(() => void)> = new Set();
     constructor(
@@ -189,9 +188,6 @@
     public registerAfterHandler<T extends (() => void)>(afterHandler: T): void {
         this.afterHandlers.add(afterHandler);
     }
-=======
-    constructor(public readonly forest: IEditableForest, public readonly tree?: ISharedTree | undefined) {}
->>>>>>> a9b7a407
 
     public prepareForEdit(): void {
         for (const target of this.withCursors) {
@@ -335,10 +331,10 @@
     public getKeys(): string[] {
         // For now this is an approximation:
         const keys: string[] = [];
-        const length = this.getPrimaryArrayLength();
-        if (length !== undefined) {
-            return Object.getOwnPropertyNames(Array.from(Array(length)));
-        }
+        // const length = this.getPrimaryArrayLength();
+        // if (length !== undefined) {
+        //     return Object.getOwnPropertyNames(Array.from(Array(length)));
+        // }
         for (const key of this.cursor.keys) {
             // TODO: with new cursor API, field iteration will skip empty fields and this check can be removed.
             if (this.has(key as string)) {
@@ -387,17 +383,6 @@
         return proxifyField(fieldKind, childTargets);
     }
 
-<<<<<<< HEAD
-    public getPrimaryArrayLength(): number | undefined {
-        const primaryKey = this.primaryKey;
-        if (primaryKey !== undefined) {
-            return this.cursor.length(primaryKey);
-        }
-        return undefined;
-    }
-
-=======
->>>>>>> a9b7a407
     /**
      * Sets value of a non-sequence field.
      * This is correct only if sequence fields are unwrapped into arrays.
@@ -448,17 +433,6 @@
     }
 }
 
-<<<<<<< HEAD
-const mockArray = (target: ProxyTarget): UnwrappedEditableTree[] => {
-    const primaryKey = target.primaryKey;
-    assert(primaryKey !== undefined, "no");
-    const arr = mapCursorField(target.cursor, brand(primaryKey),
-        (c) => inProxyOrUnwrap(new ProxyTarget(target.context, c, target)));
-    return arr;
-};
-
-=======
->>>>>>> a9b7a407
 /**
  * A Proxy handler together with a {@link ProxyTarget} implements a basic read/write access to the Forest
  * by means of the cursors.
