--- conflicted
+++ resolved
@@ -31,13 +31,8 @@
     mapCursorField,
     moveToDetachedField,
 } from "../core";
-<<<<<<< HEAD
-import { singleTextCursor } from "./treeTextCursor";
+import { jsonableTreeFromCursor, singleTextCursor } from "./treeTextCursor";
 import { afterChangeForest } from "./object-forest";
-import { jsonableTreeFromCursor } from ".";
-=======
-import { jsonableTreeFromCursor, singleTextCursor } from "./treeTextCursor";
->>>>>>> 9080963a
 
 /**
  * The storage key for the blob in the summary containing tree data
