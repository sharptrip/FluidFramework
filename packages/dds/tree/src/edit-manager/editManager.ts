/*!
 * Copyright (c) Microsoft Corporation and contributors. All rights reserved.
 * Licensed under the MIT License.
 */

import { assert } from "@fluidframework/common-utils";
import { ChangeFamily } from "../change-family";
import { AnchorSet, Delta } from "../tree";
import { Brand, fail, RecursiveReadonly } from "../util";

export interface Commit<TChangeset> {
    sessionId: SessionId;
    seqNumber: SeqNumber;
    refNumber: SeqNumber;
    changeset: TChangeset;
}

export type SeqNumber = Brand<number, "edit-manager.SeqNumber">;
export type SessionId = string;

/**
 * Represents a local branch of a document and interprets the effect on the document of adding sequenced changes,
 * which were based on a given session's branch, to the document history
 */
// TODO: Remove commits when they are no longer in the collab window
// TODO: Try to reduce this to a single type parameter
// TODO: Move logic into Rebaser if possible
export class EditManager<TChangeset, TChangeFamily extends ChangeFamily<any, TChangeset>> {
    // The trunk represents the list of received sequenced changes.
    // The change in each commit is rebased onto the previous change in the list.
    private readonly trunk: Commit<TChangeset>[] = [];
    /**
     * Branches are maintained to represent the local change list that the issuing client would have had
     * at the time of submitting the last edit on the branch.
     * This means the last change on a branch is always in its original (non-rebased) form.
     */
    private readonly branches: Map<SessionId, Branch<TChangeset>> = new Map();
    // This is the ordered list of changes made by this client which have not yet been confirmed as sequenced changes.
    // The first change in this list is based on the last change in the trunk.
    // Every other change in this list is based on the change preceding it.
    private localChanges: TChangeset[] = [];
    private localSessionId: SessionId | undefined;

    public constructor(
        public readonly changeFamily: TChangeFamily,
        public readonly anchors?: AnchorSet,
    ) { }

    public setLocalSessionId(id: SessionId) {
        this.localSessionId = id;
    }

    public getTrunk(): readonly RecursiveReadonly<Commit<TChangeset>>[] {
        return this.trunk;
    }

    public getLastSequencedChange(): TChangeset {
        return (this.getLastCommit() ?? fail("No sequenced changes")).changeset;
    }

    public getLastCommit(): Commit<TChangeset> | undefined {
        return this.trunk[this.trunk.length - 1];
    }

    public getLocalChanges(): readonly RecursiveReadonly<TChangeset>[] {
        return this.localChanges;
    }

    public addSequencedChange(newCommit: Commit<TChangeset>): Delta.Root {
        if (this.trunk.length > 0) {
            const lastSeqNumber = this.trunk[this.trunk.length - 1].seqNumber;
            assert(
                newCommit.seqNumber > lastSeqNumber,
                0x3a2 /* Incoming remote op sequence# <= local collabWindow's currentSequence# */,
            );
        }
        if (newCommit.sessionId === this.localSessionId) {
            // `newCommit` should correspond to the oldest change in `localChanges`, so we move it into trunk.
            // `localChanges` are already rebased to the trunk, so we can use the stored change instead of rebasing the
            // change in the incoming commit.
            const changeset = this.localChanges.shift() ?? fail(UNEXPECTED_SEQUENCED_LOCAL_EDIT);
            this.trunk.push({
                ...newCommit,
                changeset,
            });
            return Delta.empty;
        }

        const branch = this.getOrCreateBranch(newCommit.sessionId, newCommit.refNumber);
        this.updateBranch(branch, newCommit.refNumber);
        const newChangeFullyRebased = this.rebaseChangeFromBranchToTrunk(newCommit, branch);
        this.addCommitToBranch(branch, newCommit);

        // Note: we never use the refNumber of a commit in the trunk
        this.trunk.push({
            ...newCommit,
            changeset: newChangeFullyRebased,
        });

        return this.changeFamily.intoDelta(this.rebaseLocalBranch(newChangeFullyRebased));
    }

    /**
     * Add `newCommit` to the tip of the `branch` and updates the branch's `isDivergent` flag.
     */
    public addCommitToBranch(branch: Branch<TChangeset>, newCommit: Commit<TChangeset>): void {
        branch.localChanges.push(newCommit);
        const lastCommit = this.getLastCommit();
        if (lastCommit === undefined || newCommit.refNumber === lastCommit.seqNumber) {
            branch.isDivergent = false;
        } else {
            branch.isDivergent ||= newCommit.sessionId !== lastCommit.sessionId;
        }
    }

    public addLocalChange(change: TChangeset): Delta.Root {
        this.localChanges.push(change);

        if (this.anchors !== undefined) {
            this.changeFamily.rebaser.rebaseAnchors(this.anchors, change);
        }

        return this.changeFamily.intoDelta(change);
    }

    private rebaseChangeFromBranchToTrunk(commitToRebase: Commit<TChangeset>, branch: Branch<TChangeset>): TChangeset {
        if (!branch.isDivergent && commitToRebase.sessionId === this.getLastCommit()?.sessionId) {
            // The new commit is not divergent and therefore doesn't need to be rebased.
            return commitToRebase.changeset;
        }

        const changeRebasedToRef = branch.localChanges.reduceRight(
            (newChange, branchCommit) =>
                this.changeFamily.rebaser.rebase(newChange, this.changeFamily.rebaser.invert(branchCommit.changeset)),
            commitToRebase.changeset,
        );

        return this.rebaseOverCommits(changeRebasedToRef, this.getCommitsAfter(branch.refSeq));
    }

    // TODO: Try to share more logic between this method and `rebaseBranch`
    private rebaseLocalBranch(trunkChange: TChangeset): TChangeset {
        const newBranchChanges: TChangeset[] = [];
        const inverses: TChangeset[] = [];

        for (const localChange of this.localChanges) {
            let change = this.rebaseChange(localChange, inverses);
            change = this.changeFamily.rebaser.rebase(change, trunkChange);
            change = this.rebaseChange(change, newBranchChanges);

            newBranchChanges.push(change);

            inverses.unshift(this.changeFamily.rebaser.invert(localChange));
        }

        const netChange = this.changeFamily.rebaser.compose([
            ...inverses,
            trunkChange,
            ...newBranchChanges,
        ]);

        if (this.anchors !== undefined) {
            this.changeFamily.rebaser.rebaseAnchors(this.anchors, netChange);
        }

        this.localChanges = newBranchChanges;
        return netChange;
    }

    /**
     * Updates the `branch` to reflect the local changes that the session owner would have had after
     * they learned of the commit with sequence number `newRef` being sequenced.
     * This is accomplished by rebasing the branch's changes over any new trunk changes up to and including `newRef`.
     * Changes with sequence number less than or equal to `newRef` are removed from the branch,
     * since they are now part of the trunk this branch is based on.
     * @param branch - The branch to update.
     * @param newRef - The point in the trunk to rebase the branch up to.
     */
    private updateBranch(branch: Branch<TChangeset>, newRef: SeqNumber) {
        const trunkChanges = this.getCommitsAfterAndUpToInclusive(branch.refSeq, newRef);
        if (trunkChanges.length === 0) {
            // This early return avoids rebasing the branch changes over an empty sandwich.
            return;
        }
        const newBranchChanges: Commit<TChangeset>[] = [];
        const inverses: TChangeset[] = [];

        for (const commit of branch.localChanges) {
            if (commit.seqNumber > newRef) {
                let change = this.rebaseChange(commit.changeset, inverses);
                change = this.rebaseOverCommits(change, trunkChanges);
                change = this.rebaseOverCommits(change, newBranchChanges);

                newBranchChanges.push({
                    ...commit,
                    changeset: change,
                });
            }

            inverses.unshift(this.changeFamily.rebaser.invert(commit.changeset));
        }

        branch.localChanges = newBranchChanges;
        branch.refSeq = newRef;
    }

    private rebaseOverCommits(changeToRebase: TChangeset, commits: Commit<TChangeset>[]) {
        return this.rebaseChange(changeToRebase, commits.map((commit) => commit.changeset));
    }

    private rebaseChange(changeToRebase: TChangeset, changesToRebaseOver: TChangeset[]) {
        return changesToRebaseOver.reduce(
            (a, b) => this.changeFamily.rebaser.rebase(a, b),
            changeToRebase,
        );
    }

    /**
     * @param pred - The sequence number of the commit immediately before the commits of interest.
     * @param last - The sequence number of the last commit of interest.
     * @returns The trunk commits with sequence numbers greater than `pred` and smaller or equal to `last`,
     * ordered in sequencing order.
     */
    private getCommitsAfterAndUpToInclusive(pred: SeqNumber, last: SeqNumber): Commit<TChangeset>[] {
        // This check is just a fast-path for the common case where no concurrent edits occurred.
        if (pred === last) {
            return [];
        }
        const firstIndex = this.getCommitIndexAfter(pred);
        const lastIndex = this.getCommitIndexAfter(last);
        return this.trunk.slice(firstIndex, lastIndex);
    }

    /**
     * @param pred - The sequence number of the commit immediately before the commits of interest.
     * @returns The trunk commits with sequence numbers greater than `pred`
     */
    private getCommitsAfter(pred: SeqNumber): Commit<TChangeset>[] {
        const firstIndex = this.getCommitIndexAfter(pred);
        return this.trunk.slice(firstIndex);
    }

<<<<<<< HEAD
    private getCommitIndex(seqNumber: SeqNumber): number | undefined {
        for (let index = this.trunk.length - 1; index >= 0; --index) {
            if (this.trunk[index].seqNumber <= seqNumber) {
                return index;
            }
        }
        return undefined;
=======
    /**
     * @param seqNumber - The sequence number of an operation.
     * It is acceptable for the trunk not to contain a commit with that sequence number.
     * @returns The index of the earliest commit with a sequence number greater than `seqNumber`.
     * Note that such a commit is not guaranteed to exist in the trunk
     * (i.e. the return value may be equal to the length of the trunk).
     */
    private getCommitIndexAfter(seqNumber: SeqNumber): number {
        for (let index = this.trunk.length - 1; index >= 0; --index) {
            if (this.trunk[index].seqNumber <= seqNumber) {
                return index + 1;
            }
        }
        return 0;
>>>>>>> a9b7a407
    }

    private getOrCreateBranch(sessionId: SessionId, refSeq: SeqNumber): Branch<TChangeset> {
        if (!this.branches.has(sessionId)) {
            this.branches.set(sessionId, { localChanges: [], refSeq, isDivergent: false });
        }
        return this.branches.get(sessionId) as Branch<TChangeset>;
    }
}

interface Branch<TChangeset> {
    localChanges: Commit<TChangeset>[];
    refSeq: SeqNumber;
    /**
     * A branch is divergent iff it has local changes and there is a change outside the branch with a `seqNumber`
     * between the branch's `refSeq` and the `seqNumber` of the last change in the branch.
     * In other words, the ref commit followed by the local changes
     * do not form a contiguous block in the trunk or final sequence.
     *
     * Note that a commit whose ref number does not match the latest sequence number at the time of its
     * sequencing is not necessarily divergent: if the commit is from the peer who issued the preceding commit,
     * and that preceding commit was not divergent, then the new commit is not divergent either.
     *
     * More formally, given:
     *
     * - A new commit `c`
     *
     * - The function `prev(x)` that returns the commit sequenced immediately before commit `x`:
     *
     * ```typescript
     * isDivergent(c) =
     *     prev(c) !== undefined
     *     && c.refNumber !== prev(c).seqNumber
     *     && (prev(c).sessionId !== c.sessionId || isDivergent(prev(c)))
     * ```
     */
    isDivergent: boolean;
}
const UNEXPECTED_SEQUENCED_LOCAL_EDIT =
    "Received a sequenced change from the local session despite having no local changes";<|MERGE_RESOLUTION|>--- conflicted
+++ resolved
@@ -240,15 +240,6 @@
         return this.trunk.slice(firstIndex);
     }
 
-<<<<<<< HEAD
-    private getCommitIndex(seqNumber: SeqNumber): number | undefined {
-        for (let index = this.trunk.length - 1; index >= 0; --index) {
-            if (this.trunk[index].seqNumber <= seqNumber) {
-                return index;
-            }
-        }
-        return undefined;
-=======
     /**
      * @param seqNumber - The sequence number of an operation.
      * It is acceptable for the trunk not to contain a commit with that sequence number.
@@ -263,7 +254,6 @@
             }
         }
         return 0;
->>>>>>> a9b7a407
     }
 
     private getOrCreateBranch(sessionId: SessionId, refSeq: SeqNumber): Branch<TChangeset> {
