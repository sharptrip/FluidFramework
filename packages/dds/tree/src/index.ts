--- conflicted
+++ resolved
@@ -79,12 +79,7 @@
     Multiplicity,
     isNeverField,
     FullSchemaPolicy,
-<<<<<<< HEAD
-    proxifyForest,
-    TargetForest,
-=======
     IEditableTree,
     getEditableTree,
->>>>>>> a685803a
     defaultSchemaPolicy,
 } from "./feature-libraries";