/*!
 * Copyright (c) Microsoft Corporation and contributors. All rights reserved.
 * Licensed under the MIT License.
 */

export {
	Dependee,
	Dependent,
	NamedComputation,
	ObservingDependent,
	InvalidationToken,
	recordDependency,
	SimpleDependee,
	EmptyKey,
	FieldKey,
	TreeType,
	Value,
	TreeValue,
	AnchorSet,
	DetachedField,
	UpPath,
	FieldUpPath,
	Anchor,
	RootField,
	ChildCollection,
	ChildLocation,
	FieldMapObject,
	NodeData,
	GenericTreeNode,
	JsonableTree,
	Delta,
	rootFieldKey,
	rootField,
	rootFieldKeySymbol,
	fieldSchema,
	FieldScope,
	GlobalFieldKeySymbol,
	symbolFromKey,
	keyFromSymbol,
	symbolIsFieldKey,
	isGlobalFieldKey,
	ITreeCursor,
	CursorLocationType,
	ITreeCursorSynchronous,
	GenericFieldsNode,
	AnchorLocator,
	TreeNavigationResult,
	IEditableForest,
	IForestSubscription,
	TreeLocation,
	FieldLocation,
	ForestLocation,
	ITreeSubscriptionCursor,
	ITreeSubscriptionCursorState,
	LocalFieldKey,
	GlobalFieldKey,
	TreeSchemaIdentifier,
	TreeSchemaBuilder,
	NamedTreeSchema,
	Named,
	FieldSchema,
	ValueSchema,
	TreeSchema,
	StoredSchemaRepository,
	FieldKindIdentifier,
	TreeTypeSet,
	SchemaData,
	SchemaPolicy,
	SchemaDataAndPolicy,
<<<<<<< HEAD
	lookupGlobalFieldSchema,
	lookupTreeSchema,
	ChangeEncoder,
=======
>>>>>>> c985f843
	ChangeFamily,
	ChangeFamilyEditor,
	ProgressiveEditBuilder,
	ProgressiveEditBuilderBase,
	ChangeRebaser,
	FieldAnchor,
	RevisionTag,
	TaggedChange,
	RepairDataStore,
	ReadonlyRepairDataStore,
	SchemaEvents,
	ForestEvents,
	PathRootPrefix,
	AnchorKeyBrand,
	AnchorSlot,
	BrandedKey,
	BrandedKeyContent,
	BrandedMapSubset,
	AnchorNode,
	anchorSlot,
	UpPathDefault,
	AnchorEvents,
	AnchorSetRootEvents,
	FieldKindSpecifier,
	AllowedUpdateType,
	PathVisitor,
} from "./core";

export {
	Brand,
	BrandedType,
	Opaque,
	extractFromOpaque,
	MakeNominal,
	Invariant,
	Contravariant,
	Covariant,
	ExtractFromOpaque,
	isAny,
	brand,
	brandOpaque,
	ValueFromBranded,
	NameFromBranded,
	JsonCompatibleReadOnly,
	JsonCompatible,
	JsonCompatibleObject,
	NestedMap,
	fail,
	TransactionResult,
} from "./util";

export {
	Events,
	IsEvent,
	ISubscribable,
	createEmitter,
	IEmitter,
	NoListenersCallback,
	HasListeners,
} from "./events";

export {
	cursorToJsonObject,
	singleJsonCursor,
	jsonArray,
	jsonBoolean,
	jsonNull,
	jsonNumber,
	jsonObject,
	jsonString,
	jsonSchemaData,
} from "./domains";

export {
	buildForest,
	ChangesetLocalId,
	emptyField,
	IdAllocator,
	neverTree,
	ModularChangeFamily,
	ModularChangeset,
	ModularEditBuilder,
	EditDescription,
	FieldChangeHandler,
	FieldEditor,
	FieldChangeRebaser,
	NodeChangeset,
	ValueChange,
	FieldChangeMap,
	FieldChangeset,
	FieldChange,
	ToDelta,
	NodeReviver,
	NodeChangeComposer,
	NodeChangeInverter,
	NodeChangeRebaser,
	CrossFieldManager,
	CrossFieldTarget,
	RevisionIndexer,
	RevisionMetadataSource,
	RevisionInfo,
	FieldKind,
	Multiplicity,
	isNeverField,
	FullSchemaPolicy,
	UnwrappedEditableField,
	isUnwrappedNode,
	isEditableField,
	EditableTreeContext,
	UnwrappedEditableTree,
	EditableTreeOrPrimitive,
	EditableTree,
	EditableField,
	isPrimitiveValue,
	isPrimitive,
	getPrimaryField,
	typeSymbol,
	typeNameSymbol,
	valueSymbol,
	proxyTargetSymbol,
	getField,
	createField,
	replaceField,
	contextSymbol,
	ContextuallyTypedNodeDataObject,
	ContextuallyTypedNodeData,
	MarkedArrayLike,
	isWritableArrayLike,
	isContextuallyTypedNodeDataObject,
	defaultSchemaPolicy,
	jsonableTreeFromCursor,
	PrimitiveValue,
	Identifier,
	IDefaultEditBuilder,
	ValueFieldEditBuilder,
	OptionalFieldEditBuilder,
	SequenceFieldEditBuilder,
	prefixPath,
	prefixFieldPath,
	singleTextCursor,
	namedTreeSchema,
	singleStackTreeCursor,
	CursorAdapter,
	CursorWithNode,
	parentField,
	HasFieldChanges,
	EditableTreeEvents,
	on,
	ValueConstraint,
	TypedSchema,
	SchemaAware,
	ArrayLikeMut,
	FieldKinds,
	ViewSchemaCollection,
	ContextuallyTypedFieldData,
	TreeViewSchema,
	FieldViewSchema,
<<<<<<< HEAD
	forEachField,
=======
	cursorFromContextualData,
	UntypedField,
	UntypedTree,
	UntypedTreeContext,
	UntypedTreeCore,
	UnwrappedUntypedField,
	UnwrappedUntypedTree,
	UntypedTreeOrPrimitive,
>>>>>>> c985f843
} from "./feature-libraries";

export {
	identifierKey,
	identifierKeySymbol,
	ISharedTree,
	ISharedTreeView,
	ISharedTreeFork,
	runSynchronous,
	SharedTreeFactory,
	ViewEvents,
	SchematizeConfiguration,
} from "./shared-tree";

export type {
	IBinaryCodec,
	ICodecFamily,
	IDecoder,
	IEncoder,
	IJsonCodec,
	IMultiFormatCodec,
} from "./codec";

export { StableId, UuidString } from "./id-compressor";<|MERGE_RESOLUTION|>--- conflicted
+++ resolved
@@ -67,12 +67,8 @@
 	SchemaData,
 	SchemaPolicy,
 	SchemaDataAndPolicy,
-<<<<<<< HEAD
 	lookupGlobalFieldSchema,
 	lookupTreeSchema,
-	ChangeEncoder,
-=======
->>>>>>> c985f843
 	ChangeFamily,
 	ChangeFamilyEditor,
 	ProgressiveEditBuilder,
@@ -230,9 +226,7 @@
 	ContextuallyTypedFieldData,
 	TreeViewSchema,
 	FieldViewSchema,
-<<<<<<< HEAD
 	forEachField,
-=======
 	cursorFromContextualData,
 	UntypedField,
 	UntypedTree,
@@ -241,7 +235,6 @@
 	UnwrappedUntypedField,
 	UnwrappedUntypedTree,
 	UntypedTreeOrPrimitive,
->>>>>>> c985f843
 } from "./feature-libraries";
 
 export {
