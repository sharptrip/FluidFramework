/*!
 * Copyright (c) Microsoft Corporation and contributors. All rights reserved.
 * Licensed under the MIT License.
 */

import { Serializable } from "@fluidframework/datastore-definitions";
import { GlobalFieldKey, LocalFieldKey, TreeSchemaIdentifier } from "../schema-stored";
import { brand, Brand, extractFromOpaque, Opaque } from "../util";

export type FieldKey = LocalFieldKey | GlobalFieldKey;
export type TreeType = TreeSchemaIdentifier;

/**
 * The empty key ("") is used for unnamed relationships, such as the indexer
 * of an explicit array node.
 *
 * This key is a hint that this field is the primary function of the node,
 * and in some abstractions the APIs for this field should be inlined onto the node.
 *
 * TODO:
 * This has to be a LocalFieldKey since different nodes will have different FieldSchema for it.
<<<<<<< HEAD
 * This make it prone to collisions and suggests
=======
 * This makes it prone to collisions and suggests
>>>>>>> 096f1d13
 * that this intention may be better conveyed by metadata on the TreeViewSchema.
 */
export const EmptyKey: LocalFieldKey = brand("");

/**
 * Location of a tree relative to is parent container (which can be a tree or forest).
 *
 * @public
 */
export interface ChildLocation {
    readonly container: ChildCollection;
    readonly index: number;
}

/**
 * Wrapper around DetachedField that can be detected at runtime.
 */
export interface RootField {
	readonly key: DetachedField;
}

/**
 * Identifier for a child collection, either on a node/tree or at the root of a forest.
 */
export type ChildCollection = FieldKey | RootField;

// TODO: its not clear how much DetachedField belongs here in tree,
// but for now as its needed in Rebase and Forest,
// it makes sense to have it here for reasoning about the roots of trees.
/**
 * A root in the forest.
 *
 * The range is a "container" like a field:
 * any additional content inserted before or after contents of this range will be included in the range.
 * This also means that moving the content from this range elsewhere will leave this range valid, but empty.
 *
 * DetachedFields are not valid to use as across edits:
 * they are only valid within the edit in which they were created.
 *
 * In some APIs DetachedFields are used as LocalFieldKeys on a special implicit root node
 * to simplify the APIs and implementation.
 */
export interface DetachedField extends Opaque<Brand<string, "tree.DetachedField">> {}

/**
 * Some code abstracts the root as a node with detached fields as its fields.
 * This maps detached field to field keys for thus use.
 *
 * @returns `field` as a {@link LocalFieldKey} usable on a special root node serving as a parent of detached fields.
 */
export function detachedFieldAsKey(field: DetachedField): LocalFieldKey {
    return brand(extractFromOpaque(field));
}

/**
 * The inverse of {@link detachedFieldAsKey}.
 * Thus must only be used on {@link LocalFieldKey}s which were produced via {@link detachedFieldAsKey},
 * and with the same scope (ex: forest) as the detachedFieldAsKey was originally from.
 */
export function keyAsDetachedField(key: FieldKey): DetachedField {
    return brand(extractFromOpaque(key));
}

/**
 * TODO: integrate this into Schema. Decide how to persist them (need stable Id?). Maybe allow updating field kinds?.
 * TODO: make families of changes per field kind. Build editing APIs from that.
 * TODO: factor ChangeRebaser implementations to support adding new field kinds.
 */
export interface FieldKind {
    readonly name: string;
    readonly description: string;
    readonly minimumChildren: number;
    readonly maximumChildren: number;
}

/**
 * Value that may be stored on a node.
 *
 * TODO: `Serializable` is not really the right type to use here,
 * since many types (including functions) are "Serializable" (according to the type) despite not being serializable.
 *
 * Use this type instead of directly using Serializable for both clarity and so the above TODO can be addressed.
 *
 * This is a named interface instead of a Type alias so tooling (ex: refactors) will not replace it with `any`.
 */
export interface TreeValue extends Serializable {}

 /**
  * Value stored on a node.
  */
export type Value = undefined | TreeValue;<|MERGE_RESOLUTION|>--- conflicted
+++ resolved
@@ -19,11 +19,7 @@
  *
  * TODO:
  * This has to be a LocalFieldKey since different nodes will have different FieldSchema for it.
-<<<<<<< HEAD
- * This make it prone to collisions and suggests
-=======
  * This makes it prone to collisions and suggests
->>>>>>> 096f1d13
  * that this intention may be better conveyed by metadata on the TreeViewSchema.
  */
 export const EmptyKey: LocalFieldKey = brand("");
