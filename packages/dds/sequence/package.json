{
  "name": "@fluidframework/sequence",
  "version": "2.0.0-internal.3.0.0",
  "description": "Distributed sequence",
  "homepage": "https://fluidframework.com",
  "repository": {
    "type": "git",
    "url": "https://github.com/microsoft/FluidFramework.git",
    "directory": "packages/dds/sequence"
  },
  "license": "MIT",
  "author": "Microsoft and contributors",
  "sideEffects": false,
  "main": "dist/index.js",
  "module": "lib/index.js",
  "types": "dist/index.d.ts",
  "scripts": {
    "build": "npm run build:genver && concurrently npm:build:compile npm:lint && npm run build:docs",
    "build:commonjs": "npm run tsc && npm run typetests:gen && npm run build:test",
    "build:compile": "concurrently npm:build:commonjs npm:build:esnext",
    "build:docs": "api-extractor run --local --typescript-compiler-folder ../../../node_modules/typescript && copyfiles -u 1 ./_api-extractor-temp/doc-models/* ../../../_api-extractor-temp/",
    "build:esnext": "tsc --project ./tsconfig.esnext.json",
    "build:full": "npm run build",
    "build:full:compile": "npm run build:compile",
    "build:genver": "gen-version",
    "build:test": "tsc --project ./src/test/tsconfig.json",
    "ci:build:docs": "api-extractor run --typescript-compiler-folder ../../../node_modules/typescript && copyfiles -u 1 ./_api-extractor-temp/* ../../../_api-extractor-temp/",
    "clean": "rimraf dist lib *.tsbuildinfo *.build.log",
    "eslint": "eslint --format stylish src",
    "eslint:fix": "eslint --format stylish src --fix --fix-type problem,suggestion,layout",
    "lint": "npm run eslint",
    "lint:fix": "npm run eslint:fix",
    "postpack": "cd dist && tar -cvf ../sequence.test-files.tar ./test",
    "test": "npm run test:mocha",
    "test:coverage": "nyc npm test -- --reporter xunit --reporter-option output=nyc/junit-report.xml",
    "test:memory": "mocha --config src/test/memory/.mocharc.js",
    "test:memory-profiling:report": "mocha --config src/test/memory/.mocharc.js",
    "test:mocha": "mocha --ignore 'dist/test/memory/**/*' --recursive 'dist/test/**/*.spec.js' -r node_modules/@fluidframework/mocha-test-setup --unhandled-rejections=strict",
    "test:mocha:verbose": "cross-env FLUID_TEST_VERBOSE=1 npm run test:mocha",
    "test:newsnapfiles": "node dist/test/createSnapshotFiles.js",
    "test:stress": "cross-env FUZZ_TEST_COUNT=100 FUZZ_STRESS_RUN=true npm run test:mocha",
    "testfarm": "node dist/test/testFarm.js",
    "tsc": "tsc",
    "tsfmt": "tsfmt --verify",
    "tsfmt:fix": "tsfmt --replace",
    "typetests:gen": "fluid-type-validator -g -d ."
  },
  "nyc": {
    "all": true,
    "cache-dir": "nyc/.cache",
    "exclude": [
      "src/test/**/*.ts",
      "dist/test/**/*.js"
    ],
    "exclude-after-remap": false,
    "include": [
      "src/**/*.ts",
      "dist/**/*.js"
    ],
    "report-dir": "nyc/report",
    "reporter": [
      "cobertura",
      "html",
      "text"
    ],
    "temp-directory": "nyc/.nyc_output"
  },
  "dependencies": {
    "@fluidframework/common-definitions": "^0.20.1",
    "@fluidframework/common-utils": "^1.0.0",
    "@fluidframework/container-utils": ">=2.0.0-internal.3.0.0 <2.0.0-internal.4.0.0",
    "@fluidframework/core-interfaces": ">=2.0.0-internal.3.0.0 <2.0.0-internal.4.0.0",
    "@fluidframework/datastore-definitions": ">=2.0.0-internal.3.0.0 <2.0.0-internal.4.0.0",
    "@fluidframework/merge-tree": ">=2.0.0-internal.3.0.0 <2.0.0-internal.4.0.0",
    "@fluidframework/protocol-definitions": "^1.1.0",
    "@fluidframework/runtime-definitions": ">=2.0.0-internal.3.0.0 <2.0.0-internal.4.0.0",
    "@fluidframework/runtime-utils": ">=2.0.0-internal.3.0.0 <2.0.0-internal.4.0.0",
    "@fluidframework/shared-object-base": ">=2.0.0-internal.3.0.0 <2.0.0-internal.4.0.0",
    "@fluidframework/telemetry-utils": ">=2.0.0-internal.3.0.0 <2.0.0-internal.4.0.0",
    "uuid": "^8.3.1"
  },
  "devDependencies": {
    "@fluid-internal/stochastic-test-utils": ">=2.0.0-internal.3.0.0 <2.0.0-internal.4.0.0",
    "@fluid-internal/test-dds-utils": ">=2.0.0-internal.3.0.0 <2.0.0-internal.4.0.0",
    "@fluid-tools/benchmark": "^0.43.0",
    "@fluidframework/build-common": "^1.0.0",
    "@fluidframework/build-tools": "^0.4.6000",
    "@fluidframework/eslint-config-fluid": "^1.0.0",
<<<<<<< HEAD
    "@fluidframework/gitresources": "^0.1038.2000",
    "@fluidframework/mocha-test-setup": ">=2.0.0-internal.2.1.0 <2.0.0-internal.3.0.0",
    "@fluidframework/sequence-previous": "npm:@fluidframework/sequence@2.0.0-internal.2.0.0",
    "@fluidframework/server-services-client": "^0.1038.2000",
    "@fluidframework/test-runtime-utils": ">=2.0.0-internal.2.1.0 <2.0.0-internal.3.0.0",
=======
    "@fluidframework/gitresources": "^0.1038.2000-98212",
    "@fluidframework/mocha-test-setup": ">=2.0.0-internal.3.0.0 <2.0.0-internal.4.0.0",
    "@fluidframework/sequence-previous": "npm:@fluidframework/sequence@^1.0.0",
    "@fluidframework/server-services-client": "^0.1038.2000-98212",
    "@fluidframework/test-runtime-utils": ">=2.0.0-internal.3.0.0 <2.0.0-internal.4.0.0",
>>>>>>> 7cf7f68e
    "@microsoft/api-extractor": "^7.22.2",
    "@rushstack/eslint-config": "^2.5.1",
    "@types/diff": "^3.5.1",
    "@types/mocha": "^9.1.1",
    "@types/node": "^14.18.0",
    "@types/random-js": "^1.0.31",
    "concurrently": "^6.2.0",
    "copyfiles": "^2.4.1",
    "cross-env": "^7.0.2",
    "diff": "^3.5.0",
    "eslint": "~8.6.0",
    "mocha": "^10.0.0",
    "nyc": "^15.0.0",
    "random-js": "^1.0.8",
    "rimraf": "^2.6.2",
    "typescript": "~4.5.5",
    "typescript-formatter": "7.1.0"
  },
  "typeValidation": {
    "version": "2.0.0-internal.2.1.0",
    "broken": {}
  }
}<|MERGE_RESOLUTION|>--- conflicted
+++ resolved
@@ -86,19 +86,11 @@
     "@fluidframework/build-common": "^1.0.0",
     "@fluidframework/build-tools": "^0.4.6000",
     "@fluidframework/eslint-config-fluid": "^1.0.0",
-<<<<<<< HEAD
-    "@fluidframework/gitresources": "^0.1038.2000",
-    "@fluidframework/mocha-test-setup": ">=2.0.0-internal.2.1.0 <2.0.0-internal.3.0.0",
-    "@fluidframework/sequence-previous": "npm:@fluidframework/sequence@2.0.0-internal.2.0.0",
-    "@fluidframework/server-services-client": "^0.1038.2000",
-    "@fluidframework/test-runtime-utils": ">=2.0.0-internal.2.1.0 <2.0.0-internal.3.0.0",
-=======
     "@fluidframework/gitresources": "^0.1038.2000-98212",
     "@fluidframework/mocha-test-setup": ">=2.0.0-internal.3.0.0 <2.0.0-internal.4.0.0",
-    "@fluidframework/sequence-previous": "npm:@fluidframework/sequence@^1.0.0",
+    "@fluidframework/sequence-previous": "npm:@fluidframework/sequence@2.0.0-internal.2.0.0",
     "@fluidframework/server-services-client": "^0.1038.2000-98212",
     "@fluidframework/test-runtime-utils": ">=2.0.0-internal.3.0.0 <2.0.0-internal.4.0.0",
->>>>>>> 7cf7f68e
     "@microsoft/api-extractor": "^7.22.2",
     "@rushstack/eslint-config": "^2.5.1",
     "@types/diff": "^3.5.1",
@@ -118,7 +110,7 @@
     "typescript-formatter": "7.1.0"
   },
   "typeValidation": {
-    "version": "2.0.0-internal.2.1.0",
+    "version": "2.0.0-internal.3.0.0",
     "broken": {}
   }
 }