--- conflicted
+++ resolved
@@ -176,8 +176,6 @@
         assert.equal(batchManager.push({ ...smallMessage, referenceSequenceNumber: 1 }), true);
     });
 
-<<<<<<< HEAD
-=======
     it("Verify op ordering if requested", () => {
         const batchManager = new BatchManager(new TelemetryUTLogger(), { enableOpReentryCheck: true, hardLimit });
         assert.equal(batchManager.push({ ...smallMessage, referenceSequenceNumber: 0 }), true);
@@ -185,7 +183,6 @@
         assert.throws(() => batchManager.push({ ...smallMessage, referenceSequenceNumber: 1 }));
     });
 
->>>>>>> 97d3d99e
     it("BatchManager: 'infinity' hard limit allows everything", () => {
         const message = { contents: generateStringOfSize(softLimit) } as any as BatchMessage;
         const batchManager = new BatchManager(new TelemetryUTLogger(), { hardLimit: Infinity });
