{
  "name": "@fluidframework/container-runtime",
  "version": "0.59.1000",
  "description": "Fluid container runtime",
  "homepage": "https://fluidframework.com",
  "repository": {
    "type": "git",
    "url": "https://github.com/microsoft/FluidFramework.git",
    "directory": "packages/runtime/container-runtime"
  },
  "license": "MIT",
  "author": "Microsoft and contributors",
  "sideEffects": false,
  "main": "dist/index.js",
  "module": "lib/index.js",
  "types": "dist/index.d.ts",
  "scripts": {
    "build": "npm run build:genver && concurrently npm:build:compile npm:lint && npm run build:docs",
    "build:commonjs": "npm run tsc && npm run build:test",
    "build:compile": "concurrently npm:build:commonjs npm:build:esnext",
    "build:docs": "api-extractor run --local --typescript-compiler-folder ../../../node_modules/typescript && copyfiles -u 1 ./_api-extractor-temp/doc-models/* ../../../_api-extractor-temp/",
    "build:esnext": "tsc --project ./tsconfig.esnext.json",
    "build:full": "npm run build",
    "build:full:compile": "npm run build:compile",
    "build:genver": "gen-version",
    "build:test": "tsc --project ./src/test/tsconfig.json",
    "ci:build:docs": "api-extractor run --typescript-compiler-folder ../../../node_modules/typescript && copyfiles -u 1 ./_api-extractor-temp/doc-models/* ../../../_api-extractor-temp/",
    "clean": "rimraf dist lib *.tsbuildinfo *.build.log",
    "eslint": "eslint --format stylish src",
    "eslint:fix": "eslint --format stylish src --fix --fix-type problem,suggestion,layout",
    "lint": "npm run eslint",
    "lint:fix": "npm run eslint:fix",
    "test": "npm run test:mocha",
    "test:coverage": "nyc npm test -- --reporter xunit --reporter-option output=nyc/junit-report.xml",
    "test:mocha": "mocha --ignore 'dist/test/types/*' --recursive dist/test -r node_modules/@fluidframework/mocha-test-setup --unhandled-rejections=strict",
    "test:mocha:verbose": "cross-env FLUID_TEST_VERBOSE=1 npm run test:mocha",
    "tsc": "tsc",
    "tsc:watch": "tsc --watch",
    "tsfmt": "tsfmt --verify",
    "tsfmt:fix": "tsfmt --replace"
  },
  "nyc": {
    "all": true,
    "cache-dir": "nyc/.cache",
    "exclude": [
      "src/test/**/*.ts",
      "dist/test/**/*.js"
    ],
    "exclude-after-remap": false,
    "include": [
      "src/**/*.ts",
      "dist/**/*.js"
    ],
    "report-dir": "nyc/report",
    "reporter": [
      "cobertura",
      "html",
      "text"
    ],
    "temp-directory": "nyc/.nyc_output"
  },
  "dependencies": {
    "@fluidframework/common-definitions": "^0.20.1",
    "@fluidframework/common-utils": "^0.32.1",
    "@fluidframework/container-definitions": "^0.48.1000-0",
    "@fluidframework/container-runtime-definitions": "^0.59.1000",
    "@fluidframework/container-utils": "^0.59.1000",
    "@fluidframework/core-interfaces": "^0.43.1000-0",
    "@fluidframework/datastore": "^0.59.1000",
    "@fluidframework/driver-definitions": "^0.46.1000-0",
    "@fluidframework/driver-utils": "^0.59.1000",
    "@fluidframework/garbage-collector": "^0.59.1000",
    "@fluidframework/protocol-base": "^0.1036.1000-0",
    "@fluidframework/protocol-definitions": "^0.1028.1000-0",
    "@fluidframework/runtime-definitions": "^0.59.1000",
    "@fluidframework/runtime-utils": "^0.59.1000",
    "@fluidframework/telemetry-utils": "^0.59.1000",
    "double-ended-queue": "^2.1.0-0",
    "uuid": "^8.3.1"
  },
  "devDependencies": {
    "@fluidframework/build-common": "^0.23.0",
    "@fluidframework/container-runtime-previous": "npm:@fluidframework/container-runtime@^0.58.0",
    "@fluidframework/eslint-config-fluid": "^0.27.2000-59622",
    "@fluidframework/mocha-test-setup": "^0.59.1000",
    "@fluidframework/test-runtime-utils": "^0.59.1000",
    "@microsoft/api-extractor": "^7.16.1",
    "@rushstack/eslint-config": "^2.5.1",
    "@types/double-ended-queue": "^2.1.0",
    "@types/mocha": "^8.2.2",
    "@types/node": "^14.18.0",
    "@types/sinon": "^7.0.13",
    "@types/uuid": "^8.3.0",
    "@typescript-eslint/eslint-plugin": "~5.9.0",
    "@typescript-eslint/parser": "~5.9.0",
    "concurrently": "^6.2.0",
    "copyfiles": "^2.1.0",
    "cross-env": "^7.0.2",
    "eslint": "~8.6.0",
    "eslint-plugin-editorconfig": "~3.2.0",
    "eslint-plugin-eslint-comments": "~3.2.0",
    "eslint-plugin-import": "~2.25.4",
    "eslint-plugin-no-null": "~1.0.2",
    "eslint-plugin-react": "~7.28.0",
    "eslint-plugin-unicorn": "~40.0.0",
    "mocha": "^8.4.0",
    "nyc": "^15.0.0",
    "rimraf": "^2.6.2",
    "sinon": "^7.4.2",
    "typescript": "~4.1.3",
    "typescript-formatter": "7.1.0"
  },
  "typeValidation": {
<<<<<<< HEAD
    "version": "0.59.1000",
    "broken": {}
=======
    "version": "0.58.3000",
    "broken": {
      "0.58.2000": {
        "InterfaceDeclaration_IBaseSummarizeResult": {
          "forwardCompat": false
        },
        "InterfaceDeclaration_IGenerateSummaryTreeResult": {
          "forwardCompat": false
        },
        "InterfaceDeclaration_ISubmitSummaryOpResult": {
          "forwardCompat": false
        },
        "InterfaceDeclaration_IUploadSummaryResult": {
          "forwardCompat": false
        },
        "InterfaceDeclaration_SubmitSummaryResult": {
          "forwardCompat": false
        },
        "TypeAliasDeclaration_SubmitSummaryResult": {
          "forwardCompat": false
        }
      }
    }
>>>>>>> ce39d612
  }
}<|MERGE_RESOLUTION|>--- conflicted
+++ resolved
@@ -111,11 +111,7 @@
     "typescript-formatter": "7.1.0"
   },
   "typeValidation": {
-<<<<<<< HEAD
     "version": "0.59.1000",
-    "broken": {}
-=======
-    "version": "0.58.3000",
     "broken": {
       "0.58.2000": {
         "InterfaceDeclaration_IBaseSummarizeResult": {
@@ -138,6 +134,5 @@
         }
       }
     }
->>>>>>> ce39d612
   }
 }