--- conflicted
+++ resolved
@@ -1,10 +1,6 @@
 {
   "name": "@fluidframework/odsp-doclib-utils",
-<<<<<<< HEAD
-  "version": "1.3.0",
-=======
   "version": "2.0.0",
->>>>>>> 27be1e84
   "description": "ODSP utilities",
   "homepage": "https://fluidframework.com",
   "repository": {
@@ -65,30 +61,18 @@
   "dependencies": {
     "@fluidframework/common-definitions": "^0.20.1",
     "@fluidframework/common-utils": "^0.32.1",
-<<<<<<< HEAD
-    "@fluidframework/driver-definitions": "^1.3.0",
-    "@fluidframework/driver-utils": "^1.3.0",
-    "@fluidframework/odsp-driver-definitions": "^1.3.0",
-    "@fluidframework/telemetry-utils": "^1.3.0",
-=======
     "@fluidframework/driver-definitions": "^2.0.0",
     "@fluidframework/driver-utils": "^2.0.0",
     "@fluidframework/odsp-driver-definitions": "^2.0.0",
     "@fluidframework/telemetry-utils": "^2.0.0",
->>>>>>> 27be1e84
     "node-fetch": "^2.6.1"
   },
   "devDependencies": {
     "@fluidframework/build-common": "^0.24.0",
     "@fluidframework/build-tools": "^0.2.74327",
     "@fluidframework/eslint-config-fluid": "^0.28.2000",
-<<<<<<< HEAD
-    "@fluidframework/mocha-test-setup": "^1.3.0",
-    "@fluidframework/odsp-doclib-utils-previous": "npm:@fluidframework/odsp-doclib-utils@^1.2.0",
-=======
     "@fluidframework/mocha-test-setup": "^2.0.0",
     "@fluidframework/odsp-doclib-utils-previous": "npm:@fluidframework/odsp-doclib-utils@^1.0.0",
->>>>>>> 27be1e84
     "@rushstack/eslint-config": "^2.5.1",
     "@types/mocha": "^9.1.1",
     "@types/node-fetch": "^2.5.10",
@@ -102,10 +86,6 @@
     "typescript-formatter": "7.1.0"
   },
   "typeValidation": {
-<<<<<<< HEAD
-    "version": "1.3.0",
-    "broken": {}
-=======
     "version": "2.0.0",
     "broken": {
       "RemovedInterfaceDeclaration_IFacetCodes": {
@@ -113,6 +93,5 @@
         "forwardCompat": false
       }
     }
->>>>>>> 27be1e84
   }
 }