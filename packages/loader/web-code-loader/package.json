--- conflicted
+++ resolved
@@ -1,10 +1,6 @@
 {
   "name": "@fluidframework/web-code-loader",
-<<<<<<< HEAD
-  "version": "2.0.0-internal.2.3.0",
-=======
   "version": "2.0.0-internal.3.0.0",
->>>>>>> e366c519
   "description": "Fluid web code loader",
   "homepage": "https://fluidframework.com",
   "repository": {
@@ -38,13 +34,8 @@
     "tsc": "tsc"
   },
   "dependencies": {
-<<<<<<< HEAD
-    "@fluidframework/container-definitions": ">=2.0.0-internal.2.3.0 <2.0.0-internal.3.0.0",
-    "@fluidframework/core-interfaces": ">=2.0.0-internal.2.3.0 <2.0.0-internal.3.0.0",
-=======
     "@fluidframework/container-definitions": ">=2.0.0-internal.3.0.0 <2.0.0-internal.4.0.0",
     "@fluidframework/core-interfaces": ">=2.0.0-internal.3.0.0 <2.0.0-internal.4.0.0",
->>>>>>> e366c519
     "isomorphic-fetch": "^3.0.0"
   },
   "devDependencies": {
@@ -52,11 +43,7 @@
     "@fluidframework/build-common": "^1.1.0",
     "@fluidframework/eslint-config-fluid": "^1.2.0",
     "@fluidframework/protocol-definitions": "^1.1.0",
-<<<<<<< HEAD
-    "@fluidframework/web-code-loader-previous": "npm:@fluidframework/web-code-loader@2.0.0-internal.2.2.0",
-=======
     "@fluidframework/web-code-loader-previous": "npm:@fluidframework/web-code-loader@2.0.0-internal.2.1.1",
->>>>>>> e366c519
     "@microsoft/api-extractor": "^7.22.2",
     "@rushstack/eslint-config": "^2.5.1",
     "@types/isomorphic-fetch": "^0.0.35",
@@ -69,15 +56,9 @@
     "typescript": "~4.5.5"
   },
   "typeValidation": {
-<<<<<<< HEAD
-    "version": "2.0.0-internal.2.3.0",
-    "baselineRange": ">=2.0.0-internal.2.2.0 <2.0.0-internal.2.3.0",
-    "baselineVersion": "2.0.0-internal.2.2.0",
-=======
     "version": "2.0.0-internal.3.0.0",
     "baselineRange": ">=2.0.0-internal.2.0.0 <2.0.0-internal.3.0.0",
     "baselineVersion": "2.0.0-internal.2.1.1",
->>>>>>> e366c519
     "broken": {}
   }
 }