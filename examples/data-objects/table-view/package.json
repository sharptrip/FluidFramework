--- conflicted
+++ resolved
@@ -1,14 +1,8 @@
 {
   "name": "@fluid-example/table-view",
-<<<<<<< HEAD
-  "version": "0.59.4000",
-  "private": true,
-  "description": "Data object that provides a view for a table-document.",
-=======
   "version": "0.60.1000",
   "private": true,
   "description": "Chaincode component that provides a view for a table-document.",
->>>>>>> 3c923a5a
   "homepage": "https://fluidframework.com",
   "repository": {
     "type": "git",
@@ -48,37 +42,21 @@
     "webpack:dev": "webpack --env development"
   },
   "dependencies": {
-<<<<<<< HEAD
-    "@fluid-example/table-document": "^0.59.4000",
-    "@fluidframework/aqueduct": "^0.59.4000",
-=======
     "@fluid-example/table-document": "^0.60.1000",
     "@fluidframework/aqueduct": "^0.60.1000",
->>>>>>> 3c923a5a
     "@fluidframework/common-definitions": "^0.20.1",
     "@fluidframework/container-definitions": "^0.49.1000-64278",
     "@fluidframework/core-interfaces": "^0.43.1000",
-<<<<<<< HEAD
-    "@fluidframework/matrix": "^0.59.4000",
-    "@fluidframework/runtime-utils": "^0.59.4000",
-    "@fluidframework/sequence": "^0.59.4000",
-    "@fluidframework/view-interfaces": "^0.59.4000",
-=======
     "@fluidframework/matrix": "^0.60.1000",
     "@fluidframework/runtime-utils": "^0.60.1000",
     "@fluidframework/sequence": "^0.60.1000",
     "@fluidframework/view-interfaces": "^0.60.1000",
->>>>>>> 3c923a5a
     "@tiny-calc/micro": "0.0.0-alpha.5",
     "source-map-loader": "^2.0.0",
     "url-loader": "^2.1.0"
   },
   "devDependencies": {
-<<<<<<< HEAD
-    "@fluid-tools/webpack-fluid-loader": "^0.59.4000",
-=======
     "@fluid-tools/webpack-fluid-loader": "^0.60.1000",
->>>>>>> 3c923a5a
     "@fluidframework/build-common": "^0.23.0",
     "@fluidframework/eslint-config-fluid": "^0.28.2000-0",
     "@rushstack/eslint-config": "^2.5.1",
