--- conflicted
+++ resolved
@@ -1,10 +1,6 @@
 {
   "name": "@fluid-example/multiview-coordinate-interface",
-<<<<<<< HEAD
-  "version": "0.59.4000",
-=======
   "version": "0.60.1000",
->>>>>>> 3c923a5a
   "private": true,
   "description": "Interface for multiview sample",
   "homepage": "https://fluidframework.com",
