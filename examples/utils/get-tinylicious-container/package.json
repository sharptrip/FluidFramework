{
  "name": "@fluidframework/get-tinylicious-container",
<<<<<<< HEAD
  "version": "0.26.0",
=======
  "version": "0.25.2",
>>>>>>> d56d806c
  "description": "Tool for getting a Tinylicious-configured container for testing app scenarios",
  "repository": "microsoft/FluidFramework",
  "license": "MIT",
  "author": "Microsoft",
  "main": "dist/index.js",
  "module": "lib/index.js",
  "types": "dist/index.d.ts",
  "scripts": {
    "build": "concurrently npm:build:compile npm:lint",
    "build:compile": "concurrently npm:tsc npm:build:esnext",
    "build:esnext": "tsc --project ./tsconfig.esnext.json",
    "build:full": "npm run build",
    "build:full:compile": "npm run build:compile",
    "clean": "rimraf dist lib *.tsbuildinfo *.build.log",
    "eslint": "eslint --ext=ts,tsx --format stylish src",
    "eslint:fix": "eslint --ext=ts,tsx --format stylish src --fix",
    "lint": "npm run eslint",
    "lint:fix": "npm run eslint:fix",
    "tsc": "tsc",
    "tsfmt": "tsfmt --verify",
    "tsfmt:fix": "tsfmt --replace"
  },
  "dependencies": {
<<<<<<< HEAD
    "@fluidframework/container-definitions": "^0.26.0",
    "@fluidframework/container-loader": "^0.26.0",
    "@fluidframework/core-interfaces": "^0.26.0",
    "@fluidframework/driver-definitions": "^0.26.0",
    "@fluidframework/protocol-definitions": "^0.1011.1-0",
    "@fluidframework/routerlicious-driver": "^0.26.0",
=======
    "@fluidframework/container-definitions": "^0.25.2",
    "@fluidframework/container-loader": "^0.25.2",
    "@fluidframework/core-interfaces": "^0.25.2",
    "@fluidframework/driver-definitions": "^0.25.2",
    "@fluidframework/protocol-definitions": "^0.1011.1",
    "@fluidframework/routerlicious-driver": "^0.25.2",
>>>>>>> d56d806c
    "jsonwebtoken": "^8.4.0",
    "uuid": "^3.3.2"
  },
  "devDependencies": {
    "@fluidframework/build-common": "^0.18.0",
    "@fluidframework/eslint-config-fluid": "^0.18.0",
    "@fluidframework/test-tools": "^0.1.0",
    "@types/node": "^10.17.24",
    "@typescript-eslint/eslint-plugin": "~2.17.0",
    "@typescript-eslint/parser": "~2.17.0",
    "concurrently": "^5.2.0",
    "eslint": "~6.8.0",
    "eslint-plugin-eslint-comments": "~3.1.2",
    "eslint-plugin-import": "2.20.0",
    "eslint-plugin-no-null": "~1.0.2",
    "eslint-plugin-optimize-regex": "~1.1.7",
    "eslint-plugin-prefer-arrow": "~1.1.7",
    "eslint-plugin-react": "~7.18.0",
    "eslint-plugin-unicorn": "~15.0.1",
    "rimraf": "^2.6.2",
    "typescript": "~3.7.4",
    "typescript-formatter": "7.1.0"
  }
}<|MERGE_RESOLUTION|>--- conflicted
+++ resolved
@@ -1,10 +1,6 @@
 {
   "name": "@fluidframework/get-tinylicious-container",
-<<<<<<< HEAD
   "version": "0.26.0",
-=======
-  "version": "0.25.2",
->>>>>>> d56d806c
   "description": "Tool for getting a Tinylicious-configured container for testing app scenarios",
   "repository": "microsoft/FluidFramework",
   "license": "MIT",
@@ -28,21 +24,12 @@
     "tsfmt:fix": "tsfmt --replace"
   },
   "dependencies": {
-<<<<<<< HEAD
     "@fluidframework/container-definitions": "^0.26.0",
     "@fluidframework/container-loader": "^0.26.0",
     "@fluidframework/core-interfaces": "^0.26.0",
     "@fluidframework/driver-definitions": "^0.26.0",
-    "@fluidframework/protocol-definitions": "^0.1011.1-0",
+    "@fluidframework/protocol-definitions": "^0.1011.1",
     "@fluidframework/routerlicious-driver": "^0.26.0",
-=======
-    "@fluidframework/container-definitions": "^0.25.2",
-    "@fluidframework/container-loader": "^0.25.2",
-    "@fluidframework/core-interfaces": "^0.25.2",
-    "@fluidframework/driver-definitions": "^0.25.2",
-    "@fluidframework/protocol-definitions": "^0.1011.1",
-    "@fluidframework/routerlicious-driver": "^0.25.2",
->>>>>>> d56d806c
     "jsonwebtoken": "^8.4.0",
     "uuid": "^3.3.2"
   },
