--- conflicted
+++ resolved
@@ -1,10 +1,6 @@
 {
   "name": "@fluid-example/app-integration-schema-upgrade",
-<<<<<<< HEAD
-  "version": "0.59.4000",
-=======
   "version": "0.60.1000",
->>>>>>> 3c923a5a
   "private": true,
   "description": "Using external data to initialize the container state and serialize out afterwards.",
   "homepage": "https://fluidframework.com",
@@ -42,28 +38,6 @@
     "webpack:dev": "webpack --env development"
   },
   "dependencies": {
-<<<<<<< HEAD
-    "@fluid-experimental/get-container": "^0.59.4000",
-    "@fluid-experimental/react-inputs": "^0.59.4000",
-    "@fluid-experimental/task-manager": "^0.59.4000",
-    "@fluid-internal/quorum": "^0.59.4000",
-    "@fluidframework/aqueduct": "^0.59.4000",
-    "@fluidframework/cell": "^0.59.4000",
-    "@fluidframework/common-definitions": "^0.20.1",
-    "@fluidframework/container-definitions": "^0.48.1000",
-    "@fluidframework/container-loader": "^0.59.4000",
-    "@fluidframework/container-runtime-definitions": "^0.59.4000",
-    "@fluidframework/core-interfaces": "^0.43.1000",
-    "@fluidframework/driver-definitions": "^0.46.1000",
-    "@fluidframework/driver-utils": "^0.59.4000",
-    "@fluidframework/map": "^0.59.4000",
-    "@fluidframework/register-collection": "^0.59.4000",
-    "@fluidframework/request-handler": "^0.59.4000",
-    "@fluidframework/routerlicious-driver": "^0.59.4000",
-    "@fluidframework/runtime-utils": "^0.59.4000",
-    "@fluidframework/sequence": "^0.59.4000",
-    "@fluidframework/tinylicious-driver": "^0.59.4000",
-=======
     "@fluid-experimental/get-container": "^0.60.1000",
     "@fluid-experimental/react-inputs": "^0.60.1000",
     "@fluid-experimental/task-manager": "^0.60.1000",
@@ -84,7 +58,6 @@
     "@fluidframework/runtime-utils": "^0.60.1000",
     "@fluidframework/sequence": "^0.60.1000",
     "@fluidframework/tinylicious-driver": "^0.60.1000",
->>>>>>> 3c923a5a
     "css-loader": "^1.0.0",
     "react": "^16.10.2",
     "react-dom": "^16.10.2",
