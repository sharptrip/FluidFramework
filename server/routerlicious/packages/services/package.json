--- conflicted
+++ resolved
@@ -1,10 +1,6 @@
 {
   "name": "@fluidframework/server-services",
-<<<<<<< HEAD
   "version": "0.1007.0",
-=======
-  "version": "0.1006.1",
->>>>>>> 04de2ac4
   "description": "Fluid service lambdas",
   "repository": "microsoft/FluidFramework",
   "license": "MIT",
@@ -28,19 +24,11 @@
     "@azure/event-hubs": "^1.0.8",
     "@azure/event-processor-host": "^1.0.6",
     "@fluidframework/common-utils": "^0.19.0",
-<<<<<<< HEAD
     "@fluidframework/gitresources": "^0.1007.0",
     "@fluidframework/protocol-base": "^0.1007.0",
     "@fluidframework/protocol-definitions": "^0.1007.0",
     "@fluidframework/server-services-client": "^0.1007.0",
     "@fluidframework/server-services-core": "^0.1007.0",
-=======
-    "@fluidframework/gitresources": "^0.1006.1",
-    "@fluidframework/protocol-base": "^0.1006.1",
-    "@fluidframework/protocol-definitions": "^0.1006.1",
-    "@fluidframework/server-services-client": "^0.1006.1",
-    "@fluidframework/server-services-core": "^0.1006.1",
->>>>>>> 04de2ac4
     "amqplib": "^0.5.5",
     "axios": "^0.18.0",
     "debug": "^4.1.1",
