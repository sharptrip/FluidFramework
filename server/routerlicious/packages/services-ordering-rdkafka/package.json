--- conflicted
+++ resolved
@@ -1,10 +1,6 @@
 {
   "name": "@fluidframework/server-services-ordering-rdkafka",
-<<<<<<< HEAD
-  "version": "0.1037.0",
-=======
   "version": "0.1037.1000",
->>>>>>> 6f4c1dbf
   "description": "Fluid server services rdkafka orderer implementation",
   "homepage": "https://fluidframework.com",
   "repository": {
@@ -33,11 +29,7 @@
   },
   "dependencies": {
     "@fluidframework/common-utils": "^0.32.1",
-<<<<<<< HEAD
-    "@fluidframework/server-services-core": "^0.1037.0",
-=======
     "@fluidframework/server-services-core": "^0.1037.1000-0",
->>>>>>> 6f4c1dbf
     "nconf": "^0.12.0",
     "node-rdkafka": "^2.11.0",
     "sillyname": "^0.1.0"
@@ -45,11 +37,7 @@
   "devDependencies": {
     "@fluidframework/build-common": "^0.24.0-0",
     "@fluidframework/eslint-config-fluid": "^0.28.2000",
-<<<<<<< HEAD
-    "@fluidframework/server-test-utils": "^0.1037.0",
-=======
     "@fluidframework/server-test-utils": "^0.1037.1000-0",
->>>>>>> 6f4c1dbf
     "@rushstack/eslint-config": "^2.5.1",
     "@types/amqplib": "^0.5.17",
     "@types/debug": "^4.1.5",
