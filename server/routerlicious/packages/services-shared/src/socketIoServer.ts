--- conflicted
+++ resolved
@@ -121,11 +121,7 @@
         // Enable compatibility with socket.io v2 clients
         allowEIO3: true,
         // Indicates whether a connection should use compression
-<<<<<<< HEAD
-        perMessageDeflate: false,
-=======
         perMessageDeflate: socketIoConfig?.perMessageDeflate ?? true,
->>>>>>> 17193c19
         // Enable long-polling as a fallback
         transports: ["websocket", "polling"],
         cors: {
