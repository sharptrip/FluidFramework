# Adding breaking and upcoming change notes

Notes on breaking, upcoming, and otherwise interesting changes go here.  They will be reviewed and published along with each release.  Published changelogs may be found on the docs site at fluidframework.com.

Upcoming changes include anything expected to become a breaking change in the future.  It can include deprecations, optional to required transitions, etc.  They should be added to the section for the version in which they are being announced.

Breaking changes include anything that a consumer upgrading to the specified version must account for as part of the upgrade process.  It can include expected compile time breaks, runtime compatibility breaks, etc.  They should typically be announced as an upcoming change in an earlier version before becoming a breaking change.

## Writing a change note

There are a few steps you can take to write a good change note and avoid needing to followup for clarification.
- Provide a concise title.  It should make clear what the topic of the change is.
- Ensure the affected packages are named or clearly identifiable within the body.
- Provide guidance on how the change should be consumed if applicable, such as by specifying replacement APIs.
- Consider providing code examples as part of guidance for non-trivial changes.

<<<<<<< HEAD
# 1.1.0

## 1.1.0 Upcoming changes
- [IContainerRuntime.createRootDataStore is deprecated](#icontainerruntimecreaterootdatastore-is-deprecated)

 ### IContainerRuntime.createRootDataStore is deprecated
 See [#9660](https://github.com/microsoft/FluidFramework/issues/9660). The API is vulnerable to name conflicts, which lead to invalid documents. As a replacement, create a regular datastore using the `IContainerRuntimeBase.createDataStore` function, then alias the datastore by using the `IDataStore.trySetAlias` function and specify a string value to serve as the alias to which the datastore needs to be bound. If successful, "Success" will be returned, and a call to `getRootDataStore` with the alias as parameter will return the same datastore.
=======
# 2.0.0

## 2.0.0 Upcoming changes

## 2.0.0 Breaking changes
- [Deprecate ISummaryConfigurationHeuristics.idleTime](#Deprecate-ISummaryConfigurationHeuristicsidleTime)
- [LocalReference class and method deprecations removed](#LocalReference-class-and-method-deprecations-removed)
- [Remove TelemetryDataTag.PackageData](#Remove-TelemetryDataTagPackageData)

### Deprecate ISummaryConfigurationHeuristics.idleTime
`ISummaryConfigurationHeuristics.idleTime` has been deprecated and will be removed in a future release. See [#10008](https://github.com/microsoft/FluidFramework/issues/10008)
Please migrate all usage to the new `minIdleTime` and `maxIdleTime` properties in `ISummaryConfigurationHeuristics`.

### LocalReference class and method deprecations removed
In 0.59.0 the [LocalReference class and it's related methods were deprecated](#LocalReference-class-and-method-deprecations)

The deprecated and now removed LocalReference class is replaced with LocalReferencePosition.
The following deprecated methods are  now removed from sequence and merge-tree. Their replacements should be used instead.
 - createPositionReference to createLocalReferencePosition
 - addLocalReference to createLocalReferencePosition
 - localRefToPos to localReferencePositionToPosition
 - removeLocalReference to removeLocalReferencePosition

### Remove TelemetryDataTag.PackageData
`TelemetryDataTag.PackageData` has been removed. Migrate all usage to `TelemetryDataTag.CodeArtifact` instead.
>>>>>>> 7257de2d

# 1.0.0

## 1.0.0 Upcoming changes
- [Summarize heuristic changes based on telemetry](#Summarize-heuristic-changes-based-on-telemetry)
- [bindToContext to be removed from IFluidDataStoreChannel](#bindToContext-to-be-removed-from-IFluidDataStoreChannel)
- [Garbage Collection (GC) mark phase turned on by default](#Garbage-Collection-(GC)-mark-phase-turned-on-by-default)
- [SequenceEvent.isEmpty removed](#SequenceEvent\.isEmpty-removed)

### Summarize heuristic changes based on telemetry
Changes will be made in the way heuristic summaries are run based on observed telemetry (see `ISummaryConfigurationHeuristics`). Please evaluate if such policies make sense for you, and if not, clone the previous defaults and pass it to the `ContainerRuntime` object to shield yourself from these changes:
- Change `minOpsForLastSummaryAttempt` from `50` -> `10`
- Change `maxOps` from `1000` -> `100`

### bindToContext to be removed from IFluidDataStoreChannel
`bindToContext` will be removed from `IFluidDataStoreChannel` in the next major release.
It was deprecated in 0.50 but due to [this bug](https://github.com/microsoft/FluidFramework/issues/9127) it still had to be called after creating a non-root data store. The bug was fixed in 0.59.
To prepare for the removal in the following release, calls to `bindToContext` can and should be removed as soon as this version is consumed. Since the compatibility window between container runtime and data store runtime is N / N-1, all runtime code will have the required bug fix (released in the previous version 0.59) and it can be safely removed.

### Garbage Collection (GC) mark phase turned on by default
GC mark phase is turned on by default with this version. In mark phase, unreferenced Fluid objects (data stores, DDSes and attachment blobs uploaded via BlobManager) are stamped as such along with the unreferenced timestamp in the summary. Features built on summaries (Fluid file at rest) can filter out these unreferenced content. For example, search and e-discovery will mostly want to filter out these content since they are unused.

For more details on GC and options for controlling its behavior, please see [this document](./packages/runtime/container-runtime/garbageCollection.md).

> Note: GC sweep phase has not been enabled yet so unreferenced content won't be deleted. The work to enable it is in progress and will be ready soon.

### SequenceEvent.isEmpty removed

In `@fluidframework/sequence`, a change was previously made to no longer fire `SequenceEvent`s with empty deltas.
This made the `isEmpty` property of `SequenceEvent` (also available on `SequenceDeltaEvent` and `SequenceMaintenanceEvent`) redundant.
It has been removed in this release--consumers should assume any raised delta events are not empty.

## 1.0.0 Breaking changes
- [Changed AzureConnectionConfig API](#Changed-AzureConnectionConfig-API)
- [Remove IFluidSerializer from core-interfaces](#Remove-IFluidSerializer-from-core-interfaces)
- [Remove IFluidSerializer from IFluidObject](#Remove-IFluidSerializer-from-IFluidObject)
- [Deprecate TelemetryDataTag.PackageData](#Deprecate-TelemetryDataTagPackageData)
- [Remove write method from IDocumentStorageService](#Remove-Write-Method-from-IDocumentStorageService)
- [Remove IDeltaManager.close()](#remove-ideltamanagerclose)
- [Deprecated Fields from ISummaryRuntimeOptions](#Deprecated-fields-from-ISummaryRuntimeOptions)
- [`ISummarizerOptions` is deprecated](#isummarizerOptions-is-deprecated)
- [connect() and disconnect() made mandatory on IContainer and IFluidContainer](#connect-and-disconnect-made-mandatory-on-icontainer-and-ifluidcontainer)
- [Remove Const Enums from Merge Tree, Sequence, and Shared String](#Remove-Const-Enums-from-Merge-Tree-Sequence-and-Shared-String)
- [Remove Container.setAutoReconnect() and Container.resume()](#remove-containersetautoreconnect-and-containerresume)
- [Remove IContainer.connected and IFluidContainer.connected](#remove-icontainerconnected-and-ifluidcontainerconnected)
- [All IFluidObject Augmentations Removed](#All-IFluidObject-Augmentations-Removed)
- [Remove `noopTimeFrequency` and `noopCountFrequency` from ILoaderOptions](#remove-nooptimefrequency-and-noopcountfrequency-from-iloaderoptions)
- [proxyLoaderFactories members removed from ILoaderProps and ILoaderServices](#proxyloaderfactories-members-to-be-removed-from-iloaderprops-and-iloaderservices)
- [IContainer.connectionState yields finer-grained ConnectionState values](#icontainerconnectionstate-yields-finer-grained-connectionstate-values)

### Changed AzureConnectionConfig API
- Added a `type` field that's used to differentiate between remote and local connections.
- Defined 2 subtypes of `AzureConnectionConfig`: `AzureLocalConnectionConfig` and `AzureRemoteConnectionConfig` with their `type` set to `"local"` and `"remote"` respectively
- Previously we supplied `orderer` and `storage` fields, now replaced with `endpoint` url.
- Previously `LOCAL_MODE_TENANT_ID` was supplied for the `tenantId` field when running app locally, now in "local" mode,
  no tenantId field is `provided` and `LOCAL_MODE_TENANT_ID` is no longer available.

### Remove IFluidSerializer from core-interfaces
`IFluidSerializer` was deprecated from core-interfaces in 0.55 and is now removed. Use `IFluidSerializer` in shared-object-base instead.

### Remove IFluidSerializer from IFluidObject
`IFluidSerializer` in `IFluidObject` was deprecated in 0.52 and is now removed. Use `FluidObject` instead of `IFluidObject`.

### Deprecate TelemetryDataTag.PackageData
`TelemetryDataTag.PackageData` is deprecated and will be removed in a future release. Use `TelemetryDataTag.CodeArtifact` instead.

### Remove Write Method from IDocumentStorageService
The `IDocumentStorageService.write(...)` method within the `@fluidframework/driver-definitions` package has been removed. Please remove all usage/implementation of this method if present.

### Remove IDeltaManager.close()
The method `IDeltaManager.close()` was deprecated in 0.54 and is now removed.
Use IContainer.close() or IContainerContext.closeFn() instead, and pass an error object if applicable.

### Require enableOfflineLoad to use IContainer.closeAndGetPendingLocalState()
Offline load functionality has been placed behind a feature flag as part of [ongoing offline work](https://github.com/microsoft/FluidFramework/pull/9557).
In order to use `IContainer.closeAndGetPendingLocalState`, pass a set of options to the container runtime including `{ enableOfflineLoad: true }`.

### Deprecated Fields from ISummaryRuntimeOptions
The following fields have been deprecated from `ISummaryRuntimeOptions` and became properties from `ISummaryConfiguration` interface in order to have the Summarizer Heuristics Settings under the same object. See [#9990](https://github.com/microsoft/FluidFramework/issues/9990):

`ISummaryRuntimeOptions.initialSummarizerDelayMs`
`ISummaryRuntimeOptions.disableSummaries`
`ISummaryRuntimeOptions.maxOpsSinceLastSummary`
`ISummaryRuntimeOptions.summarizerClientElection`
`ISummaryRuntimeOptions.summarizerOptions`

They will be removed in a future release. See [#9990](https://github.com/microsoft/FluidFramework/issues/9990)

- ### `ISummarizerOptions` is deprecated
`ISummarizerOptions` interface is deprecated and will be removed in a future release. See [#9990](https://github.com/microsoft/FluidFramework/issues/9990)
Options that control the behavior of a running summarizer will be moved to the `ISummaryConfiguration` interface instead.

### connect() and disconnect() made mandatory on IContainer and IFluidContainer
The functions `IContainer.connect()`, `IContainer.disconnect()`, `IFluidContainer.connect()`, and `IFluidContainer.disconnect()` have all been changed from optional to mandatory functions.

### Remove Const Enums from Merge Tree, Sequence, and Shared String

The types RBColor, MergeTreeMaintenanceType, and MergeTreeDeltaType are no longer const enums they are now const objects with a union type. In general there should be no change necessary for consumer, unless you are using a specific value as a type. When using a specific value as a type, it is now necessary to prefix with typeof. This scenario is uncommon in consuming code. Example:
``` diff
export interface IMergeTreeInsertMsg extends IMergeTreeDelta {
-    type: MergeTreeDeltaType.INSERT;
+    type: typeof MergeTreeDeltaType.INSERT;
```

### Remove Container.setAutoReconnect() and Container.resume()
The functions `Container.setAutoReconnect()` and `Container.resume()` were deprecated in 0.58 and are now removed. To replace their functionality use `Container.connect()` instead of `Container.setAutoReconnect(true)` and `Container.resume()`, and use `Container.disconnect()` instead of `Container.setAutoReconnect(false)`.

### Remove IContainer.connected and IFluidContainer.connected
The properties `IContainer.connected` and `IFluidContainer.connected` were deprecated in 0.58 and are now removed. To replace their functionality use `IContainer.connectionState` and `IFluidContainer.connectionState` respectively. Example:

``` diff
- if (container.connected) {
+ if (container.connectionState === ConnectionState.Connected) {
    console.log("Container is connected");
}
```

### All IFluidObject Augmentations Removed
 All augmentations to IFluidObject are now removed. IFluidObject is deprecated and being replaced with [FluidObject](#Deprecate-IFluidObject-and-introduce-FluidObject). The interface IFluidObject still exists as an empty interface, to support any pre-existing augmentations. However these should be moved to the [FluidObject](#Deprecate-IFluidObject-and-introduce-FluidObject) pattern, as IFluidObject will
 be completely removed in an upcoming release.

 The following interfaces still exist independently and can be used via FLuidObject, but no longer exist on IFluidObject.
 - IRuntimeFactory
 - ILoader
 - IFluidLoadable
 - IFluidRunnable
 - IFluidRouter
 - IFluidHandleContext
 - IFluidHandle
 - IFluidHTMLView

### Remove `noopTimeFrequency` and `noopCountFrequency` from ILoaderOptions
`noopTimeFrequency` and `noopCountFrequency` are removed from `ILoaderOptions`. Please use `noopTimeFrequency` and `noopCountFrequency` from `IClientConfiguration` in `@fluidframework/protocol-definitions`.

### proxyLoaderFactories members to be removed from ILoaderProps and ILoaderServices
The `proxyLoaderFactories` member on `ILoaderProps` and `ILoaderServices` was deprecated in 0.59 and has now been removed.

### IContainer.connectionState yields finer-grained ConnectionState values
In both `@fluidframework/container-definitions` and `@fluidframework/container-loader` packages,
the `ConnectionState` types have been updated to include a new state which previously was
encompassed by the `Disconnected` state. The new state is `EstablishingConnection` and indicates that the container is
attempting to connect to the ordering service, but is not yet connected.

Any logic based on the `Disconnected` state (e.g. checking the value of `connectionState` on either `IContainer` and `Container`)
should be updated depending on how you want to treat this new `EstablishingConnection` state.

Additionally, please note that the `Connecting` state is being renamed to `CatchingUp`.
`ConnectionState.Connecting` is marked as deprecated, please use `ConnectionState.CatchingUp` instead.
`ConnectionState.Connecting` will be removed in the following major release.

# 0.59

## 0.59 Upcoming changes
- [Remove ICodeLoader interface](#Remove-ICodeLoader-interface)
- [IFluidContainer.connect() and IFluidContainer.disconnect() will be made mandatory in future major release](#ifluidcontainer-connect-and-ifluidcontainer-disconnect-will-be-made-mandatory-in-future-major-release)
- [proxyLoaderFactories members to be removed from ILoaderProps and ILoaderServices](#proxyLoaderFactories-members-to-be-removed-from-ILoaderProps-and-ILoaderServices)
- [routerlicious-host package and ContainerUrlResolver to be removed](#routerlicious-host-package-and-ContainerUrlResolver-to-be-removed)
- [LocalReference class and method deprecations](#LocalReference-class-and-method-deprecations)
- [Deprecated properties from ILoaderOptions](#Deprecated-properties-from-ILoaderOptions)
- [Deprecated forceAccessTokenViaAuthorizationHeader from ICollabSessionOptions](#Deprecated-forceAccessTokenViaAuthorizationHeader-from-ICollabSessionOptions)
- [Deprecated enableRedeemFallback from HostStoragePolicy in Odsp driver](#Deprecated-enableRedeemFallback-from-HostStoragePolicy-in-Odsp-driver)]

### Remove ICodeLoader interface
ICodeLoader interface was deprecated a while ago and will be removed in the next release. Please refer to [replace ICodeLoader with ICodeDetailsLoader interface](#Replace-ICodeLoader-with-ICodeDetailsLoader-interface) for more details.

### IFluidContainer.connect() and IFluidContainer.disconnect() will be made mandatory in future major release
In major release 1.0, the optional functions `IFluidContainer.connect()` and `IFluidContainer.disconnect()` will be made mandatory functions.

### proxyLoaderFactories members to be removed from ILoaderProps and ILoaderServices
The `proxyLoaderFactories` member on `ILoaderProps` and `ILoaderServices` has been deprecated in 0.59 and will be removed in an upcoming release.

### routerlicious-host package and ContainerUrlResolver to be removed
The `@fluidframework/routerlicious-host` package and its `ContainerUrlResolver` have been deprecated in 0.59 and will be removed in an upcoming release.

### LocalReference class and method deprecations
The class LocalReference in the @fluidframework/merge-tree packing is being deprecated. Please transition usage to the ReferencePosition interface from the same package.
To support this change the following methods are deprecated with replacements that operate on ReferencePosition rather than LocalReference
 - createPositionReference to createLocalReferencePosition
 - addLocalReference to createLocalReferencePosition
 - localRefToPos to localReferencePositionToPosition
 - removeLocalReference to removeLocalReferencePosition

 The above methods are changes in both the @fluidframework/merge-tree and @fluidframework/sequence packages.

 ### Deprecated properties from ILoaderOptions
`noopTimeFrequency` and `noopCountFrequency` from `ILoaderOptions` will be deprecated and moved to `IClientConfiguration` in `@fluidframework/protocol-definitions`.

### Deprecated forceAccessTokenViaAuthorizationHeader from ICollabSessionOptions
Deprecated forceAccessTokenViaAuthorizationHeader from ICollabSessionOptions as auth token will be supplied as Header by default due to security reasons.

### Deprecated enableRedeemFallback from HostStoragePolicy in Odsp driver
Deprecated enableRedeemFallback from HostStoragePolicy in Odsp driver as it will be always enabled by default.

## 0.59 Breaking changes
- [Removing Commit from TreeEntry and commits from SnapShotTree](#Removing-Commit-from-TreeEntry-and-commits-from-SnapShotTree)
- [raiseContainerWarning removed from IContainerContext](#raiseContainerWarning-removed-from-IContainerContext)
- [Remove `@fluidframework/core-interface#fluidPackage.ts`](#Remove-fluidframeworkcore-interfacefluidPackagets)
- [getAbsoluteUrl() argument type changed](#getAbsoluteUrl-argument-type-changed)
- [Replace ICodeLoader with ICodeDetailsLoader interface](#Replace-ICodeLoader-with-ICodeDetailsLoader-interface)
- [IFluidModule.fluidExport is no longer an IFluidObject](#IFluidModule.fluidExport-is-no-longer-an-IFluidObject)
- [Scope is no longer an IFluidObject](#scope-is-no-longer-an-IFluidObject)
- [IFluidHandle and requestFluidObject generic's default no longer includes IFluidObject](#IFluidHandle-and-requestFluidObject-generics-default-no-longer-includes-IFluidObject)
- [LazyLoadedDataObjectFactory.create no longer returns an IFluidObject](#LazyLoadedDataObjectFactory.create-no-longer-returns-an-IFluidObject)
- [Remove routerlicious-host package](#remove-routerlicious-host-package)

### Removing Commit from TreeEntry and commits from SnapShotTree
Cleaning up properties that are not being used in the codebase: `TreeEntry.Commit` and `ISnapshotTree.commits`.
These should not be used and there is no replacement provided.

### raiseContainerWarning removed from IContainerContext
`raiseContainerWarning` property will be removed from `IContainerContext` interface and `ContainerContext` class. Please refer to [raiseContainerWarning property](#Remove-raisecontainerwarning-property) for more details.

### Remove `@fluidframework/core-interface#fluidPackage.ts`
All the interfaces and const from `fluidPackage.ts` were moved to `@fluidframework/container-definitions` in previous release. Please refer to: [Moved `@fluidframework/core-interface#fluidPackage.ts` to `@fluidframework/container-definition#fluidPackage.ts`](#Moved-fluidframeworkcore-interfacefluidPackagets-to-fluidframeworkcontainer-definitionfluidPackagets). It is now removed from `@fluidframework/core-interface#fluidPackage.ts`. Import the following interfaces and const from `@fluidframework/container-definitions`:
- `IFluidPackageEnvironment`
- `IFluidPackage`
- `isFluidPackage`
- `IFluidCodeDetailsConfig`
- `IFluidCodeDetailsConfig`
- `IFluidCodeDetails`
- `IFluidCodeDetailsComparer`
- `IProvideFluidCodeDetailsComparer`
- `IFluidCodeDetailsComparer`

### `getAbsoluteUrl()` argument type changed
The `packageInfoSource` argument in `getAbsoluteUrl()` on `@fluidframework/odsp-driver`, `@fluidframework/iframe-driver`, and `@fluidframework/driver-definitions` is typed to `IContainerPackageInfo` interface only.

```diff
- getAbsoluteUrl(
-    resolvedUrl: IResolvedUrl,
-    relativeUrl: string,
-    packageInfoSource?: IFluidCodeDetails | IContainerPackageInfo,
- ): Promise<string>;

+ interface IContainerPackageInfo {
+    /**
+     * Container package name.
+     */
+    name: string;
+ }

+ getAbsoluteUrl(
+    resolvedUrl: IResolvedUrl,
+    relativeUrl: string,
+    packageInfoSource?: IContainerPackageInfo,
+ ): Promise<string>;
```

### Replace ICodeLoader with ICodeDetailsLoader interface
The interface `ICodeLoader` was deprecated a while ago in previous releases. The alternative for `ICodeLoader` interface is the `ICodeDetailsLoader` interface which can be imported from `@fluidframework/container-definitions`. `ICodeLoader` interface will be removed in the next release.

In particular, note the `ILoaderService` and `ILoaderProps` interfaces used with the `Loader` class now only support `ICodeDetailsLoader`. If you were using an `ICodeLoader` with these previously, you'll need to update to an `ICodeDetailsLoader`.

```ts
export interface ICodeDetailsLoader
 extends Partial<IProvideFluidCodeDetailsComparer> {
 /**
  * Load the code module (package) that is capable to interact with the document.
  *
  * @param source - Code proposal that articulates the current schema the document is written in.
  * @returns - Code module entry point along with the code details associated with it.
  */
 load(source: IFluidCodeDetails): Promise<IFluidModuleWithDetails>;
}
```
All codeloaders are now expected to return the object including both the runtime factory and code details of the package that was actually loaded. These code details may be used later then to check whether the currently loaded package `.satisfies()` a constraint.

You can start by returning default code details that were passed into the code loader which used to be our implementation on your behalf if code details were not passed in. Later on, this gives an opportunity to implement more sophisticated code loading where the code loader now can inform about the actual loaded module via the returned details.

### IFluidModule.fluidExport is no longer an IFluidObject
IFluidObject is no longer part of the type of IFluidModule.fluidExport. IFluidModule.fluidExport is still an [FluidObject](#Deprecate-IFluidObject-and-introduce-FluidObject) which should be used instead.

### Scope is no longer an IFluidObject
IFluidObject is no longer part of the type of IContainerContext.scope or IContainerRuntime.scope.
Scope is still an [FluidObject](#Deprecate-IFluidObject-and-introduce-FluidObject) which should be used instead.

### IFluidHandle and requestFluidObject generic's default no longer includes IFluidObject
IFluidObject is no longer part of the type of IFluidHandle and requestFluidObject generic's default.

``` diff
- IFluidHandle<T = IFluidObject & FluidObject & IFluidLoadable>
+ IFluidHandle<T = FluidObject & IFluidLoadable>

- export function requestFluidObject<T = IFluidObject & FluidObject>(router: IFluidRouter, url: string | IRequest): Promise<T>;
+ export function requestFluidObject<T = FluidObject>(router: IFluidRouter, url: string | IRequest): Promise<T>;
```

This will affect the result of all `get()` calls on IFluidHandle's, and the default return will no longer be and IFluidObject by default.

Similarly `requestFluidObject` default generic which is also its return type no longer contains IFluidObject.

In both cases the generic's default is still an [FluidObject](#Deprecate-IFluidObject-and-introduce-FluidObject) which should be used instead.

As a short term fix in both these cases IFluidObject can be passed at the generic type. However, IFluidObject is deprecated and will be removed in an upcoming release so this can only be a temporary workaround before moving to [FluidObject](#Deprecate-IFluidObject-and-introduce-FluidObject).

### LazyLoadedDataObjectFactory.create no longer returns an IFluidObject
LazyLoadedDataObjectFactory.create no longer returns an IFluidObject, it now only returns a [FluidObject](#Deprecate-IFluidObject-and-introduce-FluidObject).

As a short term fix the return type of this method can be safely casted to an IFluidObject. However, IFluidObject is deprecated and will be removed in an upcoming release so this can only be a temporary workaround before moving to [FluidObject](#Deprecate-IFluidObject-and-introduce-FluidObject).

### Remove Routerlicious-host package
Remove `@fluidframework/routerlicious-host` package and its `ContainerUrlResolver` as they have been deprecated in 0.59 and unused.

# 0.58

## 0.58 Upcoming changes
- [Doing operations not allowed on deleted sub directory](#Doing-operations-not-allowed-on-deleted-sub-directory)
- [IDirectory extends IDisposable](#IDirectory-extends-IDisposable)
- [raiseContainerWarning removed from IContainerContext](#raiseContainerWarning-removed-from-IContainerContext)
- [`IContainerRuntimeBase.setFlushMode` is deprecated](#icontainerruntimebasesetflushmode-is-deprecated)
- [connected deprecated from IContainer, IFluidContainer, and FluidContainer](#connected-deprecated-from-IContainer-IFluidContainer-and-FluidContainer)
- [setAutoReconnect and resume deprecated from IContainer and Container](#setAutoReconnect-and-resume-deprecated-from-IContainer-and-Container)
- [IContainer.connect() and IContainer.disconnect() will be made mandatory in future major release](#icontainer-connect-and-icontainer-disconnect-will-be-made-mandatory-in-future-major-release)

### Doing operations not allowed on deleted sub directory
Users will not be allowed to do operations on a deleted directory. Users can subscribe to `disposed` event to know if a sub directory is deleted. Accessing deleted sub directory will throw `UsageError` exception now.

### IDirectory extends IDisposable
IDirectory has started extending IDisposable. This means that users implementing the IDirectory interface needs to implement IDisposable too now.

### raiseContainerWarning removed from IContainerContext
`raiseContainerWarning` property will be removed from `IContainerContext` interface and `ContainerContext` class. Please refer to [raiseContainerWarning property](#Remove-raisecontainerwarning-property) for more details.

### `IContainerRuntimeBase.setFlushMode` is deprecated
`IContainerRuntimeBase.setFlushMode` is deprecated and will be removed in a future release. FlushMode will become an immutable property for the container runtime, optionally provided at creation time via the `IContainerRuntimeOptions` interface. See [#9480](https://github.com/microsoft/FluidFramework/issues/9480#issuecomment-1084790977)

### connected deprecated from IContainer, IFluidContainer, and FluidContainer
`connected` has been deprecated from `IContainer`, `IFluidContainer`, and `FluidContainer`. It will be removed in a future major release. Use `connectionState` property on the respective interfaces/classes instead. Please switch to the new APIs as soon as possible, and provide any feedback to the FluidFramework team if necessary.
``` diff
- if (fluidContainer.connected)
+ if (fluidContainer.connectionState === ConnectionState.Connected)
```

### setAutoReconnect and resume deprecated from IContainer and Container
`setAutoReconnect()` and `resume()` have been deprecated from `IContainer` and `Container`. They will be removed in a future major release. Use `connect()` instead of `setAutoReconnect(true)` and `resume()`, and use `disconnect()` instead of `setAutoReconnect(false)`. Note, when using these new functions you will need to ensure that the container is both attached and not closed to prevent an error being thrown. Please switch to the new APIs as soon as possible, and provide any feedback to the FluidFramework team if necessary.

### IContainer.connect() and IContainer.disconnect() will be made mandatory in future major release
In major release 1.0, the optional functions `IContainer.connect()` `IContainer.disconnect()` will be made mandatory functions.

## 0.58 Breaking changes
- [Move IntervalType from merge-tree to sequence package](#Move-IntervalType-from-merge-tree-to-sequence-package)
- [Remove logger property from IContainerContext](#Remove-logger-property-from-IContainerContext)
- [Set raiseContainerWarning property as optional parameter on IContainerContext](#Set-raiseContainerWarning-property-as-optional-parameter-on-IContainerContext)
- [Consolidate fluidErrorCode and message on FF Errors](#Consolidate-fluidErrorCode-and-message-on-FF-Errors)

### Move IntervalType from merge-tree to sequence package
Move the type from the merge-tree package where it isn't used to the sequence package where it is used
``` diff
- import { IntervalType } from "@fluidframework/merge-tree";
+ import { IntervalType } from "@fluidframework/sequence";
```

## Remove logger property from IContainerContext
The logger property in IContainerContext became an optional parameter in [release 0.56](#Set-logger-property-as-optional-parameter-in-IContainerContext). This property has now been removed. The `taggedLogger` property is now set as a required parameter in `IContainerContext` interface.

## Set raiseContainerWarning property as optional parameter on IContainerContext
`raiseContainerWarning` is set as an optional parameter on `IContainerContext` interface and would be removed from `IContainerContext` interface and `ContainerContext` class in the next release. Please see [raiseContainerWarning property](#Remove-raisecontainerwarning-property) for more details.

### Consolidate fluidErrorCode and message on FF Errors
Errors raised by the Fluid Framework will no longer contain the property `fluidErrorCode`.
This was present in many error constructors, and exposed in the type `IFluidErrorBase`, but has now been removed.
Previously, the fluidErrorCode value (a pascaleCased term) was often used as the error message itself.
Now all error messages can be expected to be easily-read sentences,
sometimes followed by a colon and an inner error message when applicable.

# 0.57

## 0.57 Upcoming changes

## 0.57 Breaking changes
- [IFluidConfiguration removed](#IFluidConfiguration-removed)
- [Driver error constructors' signatures have changed](#driver-error-constructors-signatures-have-changed)
- [IFluidObject removed from IFluidDataStoreContext scope](#IFluidObject-removed-from-IFluidDataStoreContext-scope)
- [The behavior of containers' isDirty flag has changed](#containers-isdirty-flag-behavior-has-changed)
- [Removed PureDataObject.requestFluidObject_UNSAFE](#Removed-PureDataObject.requestFluidObject_UNSAFE)
- [Modified PureDataObject.getFluidObjectFromDirectory](#Modified-PureDataObject.getFluidObjectFromDirectory)
- [Remove IFluidObject from Aqueduct](#Remove-IFluidObject-from-Aqueduct)
- [Removing snapshot API from IRuntime](#Removing-snapshot-api-from-IRuntime)
- [Remove Unused IFluidObject Augmentations](#Remove-Unused-IFluidObject-Augmentations)
- [Duplicate extractLogSafeErrorProperties removed](#duplicate-extractlogsafeerrorproperties-removed)
- [Code proposal rejection removed](#Code-proposal-rejection-removed)
- [ContainerRuntime.createDataStore return type changed](#Containerruntimecreatedatastore-return-type-changed)
- [Root datastore creation may throw an exception in case of name conflicts](#Root-datastore-creation-may-throw-an-exception-in-case-of-name-conflicts)

### IFluidConfiguration removed

The `IFluidConfiguration` interface and related properties were deprecated in 0.55, and have now been removed.  This includes the `configuration` member of `IContainerContext` and `ContainerContext`.

### Driver error constructors' signatures have changed

All error classes defined in @fluidframework/driver-utils now require the `props` parameter in their constructors,
and `props` must include the property `driverVersion: string | undefined` (via type `DriverErrorTelemetryProps`).
Same for helper functions that return new error objects.

Additionally, `createGenericNetworkError`'s signature was refactored to combine `canRetry` and `retryAfterMs` into a single
required parameter `retryInfo`.

### IFluidObject removed from IFluidDataStoreContext scope
IFluidObject is deprecated and being replaced with [FluidObject](#Deprecate-IFluidObject-and-introduce-FluidObject). IFluidObject is now removed from IFluidDataStoreContext's scope:

``` diff
- readonly scope: IFluidObject & FluidObject;
+ readonly scope: FluidObject;
```

Additionally, the following deprecated fields have been removed from IFluidObject:
- IFluidDataStoreFactory
- IFluidDataStoreRegistry

Use [FluidObject](#Deprecate-IFluidObject-and-introduce-FluidObject) instead.

### Containers isDirty flag behavior has changed
Container is now considered dirty if it's not attached or it is attached but has pending ops. Check https://fluidframework.com/docs/build/containers/#isdirty for further details.

### Removed PureDataObject.requestFluidObject_UNSAFE
The `requestFluidObject_UNSAFE` is removed from the PureDataObject. If you still need to fallback on URIs, use `handleFromLegacyUri`. We are making this change to encourage retreiving shared objects via handles only.

### Modified PureDataObject.getFluidObjectFromDirectory
Going forward, `getFluidObjectFromDirectory` will not return FluidObject if you have have used to store uri string for a given key. If you still need to fallback on URIs, use `handleFromLegacyUri`. Also, getFluidObjectFromDirectory now expects callback that is only returning `IFluidHandle` or `undefined`. Returnig uri/id (string) is not supported as we want to encourage retreiving shared objects via handles only.

### Remove IFluidObject from Aqueduct

[IFluidObject is deprecated](#Deprecate-IFluidObject-and-introduce-FluidObject). In this release we have removed all IFluidObject from the aqueduct package.
This impacts the following public apis:
 - getDefaultObjectFromContainer
 - getObjectWithIdFromContainer
 - getObjectFromContainer
 - PureDataObject.getFluidObjectFromDirectory
 - ContainerServiceRegistryEntries
 - SingletonContainerServiceFactory.getService

 In general the impact of these changes should be transparent. If you see compile errors related to Fluid object provider types with the above apis, you should transition those usages to [FluidObject](https://github.com/microsoft/FluidFramework/blob/main/common/lib/core-interfaces/src/provider.ts#L61) which is the replacement for the deprecated IFluidObject.

### Removing snapshot API from IRuntime
Snapshot API has been removed from IRuntime. Replay tools and snapshot tests are now using summarize API.

### Remove Unused IFluidObject Augmentations
The following deprecated provider properties are no longer exposed off of IFluidObject
 - IFluidMountableView
 - IAgentScheduler
 - IContainerRuntime
 - ISummarizer

The interfaces that correspond to the above properties continue to exist, and can use directly, or with the IFluidObject replacement [FluidObject](https://github.com/microsoft/FluidFramework/blob/main/common/lib/core-interfaces/src/provider.ts#L61)

### Duplicate extractLogSafeErrorProperties removed

The helper function `extractLogSafeErrorProperties` existed in both telemetry-utils and common-utils packages.
The copy in common-utils was out of date and unused in this repo, and has now been removed.

### Code proposal rejection removed
Rejection functionality has been removed from Quorum.  As a result, the `"codeDetailsProposed"` event on `IContainer` now provides an `ISequencedProposal` rather than an `IPendingProposal`.

### ContainerRuntime.createDataStore return type changed
`ContainerRuntime.createDataStore` will now return an an `IDataStore` instead of an `IFluidRouter`. This change does not break the interface contract, as the former inherits the latter, however the concrete object will be a `DataStore` instance, which does not inherit `IFluidDataStoreChannel` as before.

### Root datastore creation may throw an exception in case of name conflicts
When creating root datastores using `ContainerRuntime.createRootDataStore` or `ContainerRuntime._createDataStoreWithProps`, in case of a name conflict (when attempting to create a root datastore with a name which already exists in the document), an exception of type `GenericError` may be thrown from the function.

## 0.56 Breaking changes
- [`MessageType.Save` and code that handled it was removed](#messageType-save-and-code-that-handled-it-was-removed)
- [Removed `IOdspResolvedUrl.sharingLinkToRedeem`](#Removed-IOdspResolvedUrl.sharingLinkToRedeem)
- [Removed url from ICreateBlobResponse](#removed-url-from-ICreateBlobResponse)
- [`readonly` removed from `IDeltaManager`, `DeltaManager`, and `DeltaManagerProxy`](#readonly-removed-from-IDeltaManager-and-DeltaManager-DeltaManagerProxy)(Synthesize-Decoupled-from-IFluidObject-and-Deprecations-Removed)
- [codeDetails removed from Container](#codeDetails-removed-from-Container)
- [wait() methods removed from map and directory](#wait-methods-removed-from-map-and-directory)
- [Removed containerPath from DriverPreCheckInfo](#removed-containerPath-from-DriverPreCheckInfo)
- [Removed SharedObject.is](#Removed-SharedObject.is)
- [Removed IContainerContext.id](#Removed-IContainerContext.id-and-ContainerContext.id)
- [Remove raiseContainerWarning property](#Remove-raiseContainerWarning-property)
- [Set logger property as optional parameter in IContainerContext](#Set-logger-property-as-optional-parameter-in-IContainerContext)

### `MessageType.Save` and code that handled it was removed
The `Save` operation type was deprecated and has now been removed. This removes `MessageType.Save` from `protocol-definitions`, `save;${string}: ${string}` from `SummarizeReason` in the `container-runtime` package, and `MessageFactory.createSave()` from and `server-test-utils`.

### Removed `IOdspResolvedUrl.sharingLinkToRedeem`
The `sharingLinkToRedeem` property is removed from the `IOdspResolvedUrl` interface. The property can be accesed from `IOdspResolvedUrl.shareLinkInfo` instead.

### Removed `url` from ICreateBlobResponse
The unused `url` property of `ICreateBlobResponse` in `@fluidframework/protocol-definitions` has been removed

### readonly removed from IDeltaManager, DeltaManager, and DeltaManagerProxy
The `readonly` property was deprecated and has now been removed from `IDeltaManager` from `container-definitions`. Additionally, `readonly` has been removed from the implementations in `DeltaManager` and `DeltaManagerProxy` from `container-loader`. To replace its functionality, use `readOnlyInfo.readonly` instead.

### Synthesize Decoupled from IFluidObject and Deprecations Removed
DependencyContainer now takes a generic argument, as it is no longer directly couple to IFluidObject. The ideal pattern here would be directly pass the provider or FluidObject interfaces you will register. As a short term solution you could also pass IFluidObject, but IFluidObject is deprecated, so will need to be removed if used here.
Examples:
``` typescript
// the old way
const dc = new DependencyContainer();
dc.register(IFluidHTMLView, MockLoadable());

// FluidObject option
const dc = new DependencyContainer<FluidObject<IFluidHTMLView>>();
dc.register(IFluidHTMLView, MockLoadable());

// Provider option
const dc = new DependencyContainer<IProvideFluidHTMLView>();
dc.register(IFluidHTMLView, MockLoadable());

// Short term IFluidObject option
const dc = new DependencyContainer<IFluidObject>();
dc.register(IFluidHTMLView, MockLoadable());
```

The following members have been removed from IFluidDependencySynthesizer:
 - registeredTypes - unused and no longer supported. `has` can replace most possible usages
 - register - create new DependencyContainer and add existing as parent
 - unregister - create new DependencyContainer and add existing as parent
 - getProvider - use `has` and `synthesize` to check or get provider respectively

 The following types have been removed or changed. These changes should only affect direct usages which should be rare. Existing synthesizer api usage is backwards compatible:
 - FluidObjectKey - removed as IFluidObject is deprecated
 - NonNullableFluidObject - removed as IFluidObject is deprecated. use typescripts NonNullable instead
 - AsyncRequiredFluidObjectProvider - Takes FluidObject types rather than keys
 - AsyncOptionalFluidObjectProvider - Takes FluidObject types rather than keys
 - AsyncFluidObjectProvider - Takes FluidObject types rather than keys
 - FluidObjectProvider - Takes FluidObject types rather than keys
 - ProviderEntry - no longer used
 - DependencyContainerRegistry - no longer used

### codeDetails removed from Container

In release 0.53, the `codeDetails` member was removed from `IContainer`.  It is now also removed from `Container`.  To inspect the code details of a container, instead use the `getSpecifiedCodeDetails()` and `getLoadedCodeDetails()` methods.

### `wait()` methods removed from map and directory

The `wait()` methods on `ISharedMap` and `IDirectory` were deprecated in 0.55 and have now been removed.  See the [deprecation notice](#wait-methods-deprecated-on-map-and-directory) for migration advice if you currently use these APIs.

### Removed containerPath from DriverPreCheckInfo
The `containerPath` property of `DriverPreCheckInfo` was deprecated and has now been removed. To replace its functionality, use `Loader.request()`.

### Removed `SharedObject.is`
The `is` method is removed from SharedObject. This was being used to detect SharedObjects stored inside other SharedObjects (and then binding them), which should not be happening anymore. Instead, use handles to SharedObjects.

### Removed IContainerContext.id and ContainerContext.id
The `id` property of IContainerContext was deprecated and now removed. The `id` property of ContainerContext was deprecated and now removed. id should not be exposed at
runtime level anymore. Instead, get from container's resolvedURL if necessary.

### Remove raiseContainerWarning property

The `raiseContainerWarning` property is removed from the following interfaces in release 0.56:

- `IContainerRuntime`
- `IFluidDataStoreContext`
- `IFluidDataStoreRuntime`

This property was also deprecated in `IContainerContext` and will be removed in a future release. Application developers should generate their own telemetry/logging events.

### Set logger property as optional parameter in IContainerContext

The `logger` property from `IContainerContext` is now optional. It will be removed completely in a future release. Use `taggedLogger` instead. Loggers passed to `ContainerContext` will need to support tagged events.

## 0.55 Breaking changes
- [`SharedObject` summary and GC API changes](#SharedObject-summary-and-GC-API-changes)
- [`IChannel.summarize` split into sync and async](#IChannel.summarize-split-into-sync-and-async)
- [`IFluidSerializer` moved to shared-object-base](#IFluidSerializer-moved-to-shared-object-base)
- [Removed `IFluidSerializer` from `IFluidDataStoreRuntime`](#Removed-IFluidSerializer-from-IFluidDataStoreRuntime)
- [`IFluidConfiguration` deprecated and `IFluidConfiguration` member removed from `ContainerRuntime`](#IFluidConfiguration-deprecated-and-IFluidConfiguration-member-removed-from-ContainerRuntime)
- [`wait()` methods deprecated on map and directory](#wait-methods-deprecated-on-map-and-directory)
- [Remove Legacy Data Object and Factories](#Remove-Legacy-Data-Object-and-Factories)
- [Removed `innerRequestHandler`](#Removed-innerRequestHandler)
- [Aqueduct and IFluidDependencySynthesizer changes](#Aqueduct-and-IFluidDependencySynthesizer-changes)

### `container-loader` interfaces return `IQuorumClients` rather than `IQuorum`

The `getQuorum()` method on `IContainer` and the `quorum` member of `IContainerContext` return an `IQuorumClients` rather than an `IQuorum`.  See the [prior breaking change notice announcing this change](#getQuorum-returns-IQuorumClients-from-within-the-container) for recommendations on migration.

### `SharedObject` summary and GC API changes

`SharedObject.snapshotCore` is renamed to `summarizeCore` and returns `ISummaryTreeWithStats`. Use
`SummaryTreeBuilder` to create a summary instead of `ITree`.

`SharedObject.getGCDataCore` is renamed to `processGCDataCore` and a `SummarySerializer` is passed as a parameter. The method should run the serializer over the handles as before and does not need to return anything. The caller will extract the GC data from the serializer.

### `IChannel.summarize` split into sync and async
`IChannel` now has two summarization methods instead of a single synchronous `summarize`. `getAttachSummary` is synchronous to prevent channel modifications during summarization, `summarize` is asynchronous.

### `IFluidSerializer` moved to shared-object-base
`IFluidSerializer` has moved packages from core-interfaces to shared-object-base. `replaceHandles` method is renamed to `encode`. `decode` method is now required. `IFluidSerializer` in core-interfaces is now deprecated and will be removed in a future release.

### Removed `IFluidSerializer` from `IFluidDataStoreRuntime`
`IFluidSerializer` in `IFluidDataStoreRuntime` was deprecated in version 0.53 and is now removed.

### `IFluidConfiguration` deprecated and `IFluidConfiguration` member removed from `ContainerRuntime`

The `IFluidConfiguration` interface from `@fluidframework/core-interfaces` has been deprecated and will be removed in an upcoming release.  This will include removal of the `configuration` member of the `IContainerContext` from `@fluidframework/container-definitions` and `ContainerContext` from `@fluidframework/container-loader` at that time.  To inspect whether the document is in readonly state, you should instead query `container.readOnlyInfo.readonly`.

The `IFluidConfiguration` member of `ContainerRuntime` from `@fluidframework/container-runtime` has also been removed.

### `wait()` methods deprecated on map and directory

The `wait()` methods on `ISharedMap` and `IDirectory` have been deprecated and will be removed in an upcoming release.  To wait for a change to a key, you can replicate this functionality with a helper function that listens to the change events.

```ts
const directoryWait = async <T = any>(directory: IDirectory, key: string): Promise<T> => {
    const maybeValue = directory.get<T>(key);
    if (maybeValue !== undefined) {
        return maybeValue;
    }

    return new Promise((resolve) => {
        const handler = (changed: IValueChanged) => {
            if (changed.key === key) {
                directory.off("containedValueChanged", handler);
                const value = directory.get<T>(changed.key);
                if (value === undefined) {
                    throw new Error("Unexpected containedValueChanged result");
                }
                resolve(value);
            }
        };
        directory.on("containedValueChanged", handler);
    });
};

const foo = await directoryWait<Foo>(this.root, fooKey);

const mapWait = async <T = any>(map: ISharedMap, key: string): Promise<T> => {
    const maybeValue = map.get<T>(key);
    if (maybeValue !== undefined) {
        return maybeValue;
    }

    return new Promise((resolve) => {
        const handler = (changed: IValueChanged) => {
            if (changed.key === key) {
                map.off("valueChanged", handler);
                const value = map.get<T>(changed.key);
                if (value === undefined) {
                    throw new Error("Unexpected valueChanged result");
                }
                resolve(value);
            }
        };
        map.on("valueChanged", handler);
    });
};

const bar = await mapWait<Bar>(someSharedMap, barKey);
```

As-written above, these promises will silently remain pending forever if the key is never set (similar to current `wait()` functionality).  For production use, consider adding timeouts, telemetry, or other failure flow support to detect and handle failure cases appropriately.

### Remove Legacy Data Object and Factories

In order to ease migration to the new Aqueduct Data Object and Data Object Factory generic arguments we added legacy versions of those classes in version 0.53.

In this release we remove those legacy classes: LegacyDataObject, LegacyPureDataObject, LegacyDataObjectFactory, and LegacyPureDataObjectFactory

It is recommend you migrate to the new generic arguments before consuming this release.
Details are here: [0.53: Generic Argument Changes to DataObjects and Factories](#Generic-Argument-Changes-to-DataObjects-and-Factories)

### Removed `innerRequestHandler`
`innerRequestHandler` is removed from `@fluidframework/request-handlers` package, and its usage is removed from `BaseContainerRuntimeFactory` and `ContainerRuntimeFactoryWithDefaultDataStore`.  If you are using these container runtime factories, attempting to access internal data stores via `request()` will result in 404 responses.

If you rely on `request()` access to internal root data stores, you can add `rootDataStoreRequestHandler` to your list of request handlers on the runtime factory.

It is not recommended to provide `request()` access to non-root data stores, but if you currently rely on this functionality you can add a custom request handler that calls `runtime.IFluidHandleContext.resolveHandle(request)` just like `innerRequestHandler` used to do.

### Aqueduct and IFluidDependencySynthesizer changes
The type `DependencyContainerRegistry` is now deprecated and no longer used. In it's place the `DependencyContainer` class should be used instead.

The following classes in Aqueduct have been changed to no longer take DependencyContainerRegistry and to use DependencyContainer instead: `BaseContainerRuntimeFactory`, and `ContainerRuntimeFactoryWithDefaultDataStore`

In both cases, the third parameter to the constructor has been changed from `providerEntries: DependencyContainerRegistry = []` to `dependencyContainer?: IFluidDependencySynthesizer`. If you were previously passing an emptry array, `[]` you should now pass `undefined`. If you were passing in something besides an empty array, you will instead create new DependencyContainer and register your types, and then pass that, rather than the type directly:

``` diff
+const dependencyContainer = new DependencyContainer();
+dependencyContainer.register(IFluidUserInformation,async (dc) => userInfoFactory(dc));

 export const fluidExport = new ContainerRuntimeFactoryWithDefaultDataStore(
     Pond.getFactory(),
     new Map([
         Pond.getFactory().registryEntry,
     ]),
-    [
-        {
-            type: IFluidUserInformation,
-            provider: async (dc) => userInfoFactory(dc),
-        },
-    ]);
+    dependencyContainer);
```

## 0.54 Breaking changes
- [Removed `readAndParseFromBlobs` from `driver-utils`](#Removed-readAndParseFromBlobs-from-driver-utils)
- [Loader now returns `IContainer` instead of `Container`](#Loader-now-returns-IContainer-instead-of-Container)
- [`getQuorum()` returns `IQuorumClients` from within the container](#getQuorum-returns-IQuorumClients-from-within-the-container)
- [`SharedNumberSequence` and `SharedObjectSequence` deprecated](#SharedNumberSequence-and-SharedObjectSequence-deprecated)
- [`IContainer` interface updated to complete 0.53 changes](#IContainer-interface-updated-to-complete-0.53-changes)

### Removed `readAndParseFromBlobs` from `driver-utils`
The `readAndParseFromBlobs` function from `driver-utils` was deprecated in 0.44, and has now been removed from the `driver-utils` package.

### Loader now returns `IContainer` instead of `Container`

The following public API functions on `Loader`, from `"@fluidframework/container-loader"` package, now return `IContainer`:
- `createDetachedContainer`
- `rehydrateDetachedContainerFromSnapshot`
- `resolve`

All of the required functionality from a `Container` instance should be available on `IContainer`. If the function or property you require is not available, please file an issue on GitHub describing which function and what you are planning on using it for. They can still be used by casting the returned object to `Container`, i.e. `const container = await loader.resolve(request) as Container;`, however, this should be avoided whenever possible and the `IContainer` API should be used instead.

### `getQuorum()` returns `IQuorumClients` from within the container

The `getQuorum()` method on `IContainerRuntimeBase`, `IFluidDataStoreContext`, and `IFluidDataStoreRuntime` now returns an `IQuorumClients` rather than an `IQuorum`.  `IQuorumClients` retains the ability to inspect the clients connected to the collaboration session, but removes the ability to access the quorum proposals.  It is not recommended to access the quorum proposals directly.

A future change will similarly convert calls to `getQuorum()` on `IContainer` and `IContainerContext` to return an `IQuorumClients`.  If you need to access the code details on the `IContainer`, you should use the `getSpecifiedCodeDetails()` API instead.  If you are currently accessing the code details on the `IContainerContext`, a temporary `getSpecifiedCodeDetails()` method is exposed there as well to aid in migration.  However, accessing the code details from the container context is not recommended and this migratory API will be removed in an upcoming release.  It is instead recommended to only inspect code details in the code loader while loading code, or on `IContainer` as part of code upgrade scenarios (i.e. when calling `IContainer`'s `proposeCodeDetails()`).  Other uses are not supported.

### `SharedNumberSequence` and `SharedObjectSequence` deprecated

The `SharedNumberSequence` and `SharedObjectSequence` have been deprecated and are not recommended for use.  To discuss future plans to support scenarios involving sequences of objects, please see [Github issue 8526](https://github.com/microsoft/FluidFramework/issues/8526).

Additionally, `useSyncedArray()` from `@fluid-experimental/react` has been removed, as it depended on the `SharedObjectArray`.

### `IContainer` interface updated to complete 0.53 changes
The breaking changes introduced in [`IContainer` interface updated to expose actively used `Container` public APIs](#IContainer-interface-updated-to-expose-actively-used-Container-public-APIs) have now been completed in 0.54. The following additions to the `IContainer` interface are no longer optional but rather mandatory:
- `connectionState`
- `connected`
- `audience`
- `readOnlyInfo`

The following "alpha" APIs are still optional:
- `setAutoReconnect()` (**alpha**)
- `resume()` (**alpha**)
- `clientId` (**alpha**)
- `forceReadonly()` (**alpha**)

The deprecated `codeDetails` API, which was marked as optional on the last release, has now been removed.

## 0.53 Breaking changes
- [`IContainer` interface updated to expose actively used `Container` public APIs](#IContainer-interface-updated-to-expose-actively-used-Container-public-APIs)
- [Remove `getLegacyInterval()` and `delete()` from sequence dds](#Remove-getLegacyInterval-and-delete-from-sequence-dds)
- [readOnly and readOnlyPermissions removed from Container](#readOnly-and-readOnlyPermissions-removed-from-container)
- [Generic Argument Changes to DataObjects and Factories](#Generic-Argument-Changes-to-DataObjects-and-Factories)
- [Remove `loader` property from `MockFluidDataStoreContext` class](#Remove-loader-property-from-MockFluidDataStoreContext-class)
- [maxMessageSize removed from IConnectionDetails and IDocumentDeltaConnection](#maxMessageSize-removed-from-IConnectionDetails-and-IDocumentDeltaConnection)
- [Remove `IntervalCollection.getView()` from sequence dds](#Remove-IntervalCollectiongetView-from-sequence-dds)
- [Moved `ICodeDetailsLoader` and `IFluidModuleWithDetails` interface to `@fluidframework/container-definitions`](#Moved-ICodeDetailsLoader-and-IFluidModuleWithDetails-interface-to-fluidframeworkcontainer-definitions)
- [Removed `errorMessage` property from `ISummaryNack` interface](#Removed-errorMessage-property-from-ISummaryNack-interface)
- [ISequencedDocumentMessage arg removed from SharedMap and SharedDirectory events](#ISequencedDocumentMessage-arg-removed-from-SharedMap-and-SharedDirectory-events)
- [Moved `@fluidframework/core-interface#fluidPackage.ts` to `@fluidframework/container-definition#fluidPackage.ts`](#Moved-fluidframeworkcore-interfacefluidPackagets-to-fluidframeworkcontainer-definitionfluidPackagets)
- [Deprecated `IFluidSerializer` in `IFluidDataStoreRuntime`](#Deprecated-IFluidSerializer-in-IFluidDataStoreRuntime)
- [Errors thrown to DDS event handlers](#Errors-thrown-to-DDS-event-handlers)

### `IContainer` interface updated to expose actively used `Container` public APIs
In order to have the `IContainer` interface be the active developer surface that is used when interacting with a `Container` instance, it has been updated to expose the APIs that are necessary for currently used behavior. The motivation here is to move away from using the `Container` class when only its type is required, and to use the `IContainer` interface instead.

The following values have been added (NOTE: some of these are marked with an @alpha tag and may be replaced in the future with a breaking change as the `IContainer` interface is finalized):
- `connectionState`
- `connected`
- `setAutoReconnect()` (**alpha**)
- `resume()` (**alpha**)
- `audience`
- `clientId` (**alpha**)
- `readOnlyInfo`
- `forceReadonly()` (**alpha**)

Additionally, `codeDetails` which was already deprecated before is now marked as optional and ready for removal after the next release.

### Remove `getLegacyInterval()` and `delete()` from sequence dds
`getLegacyInterval()` was only being used by the deprecated `IntervalCollection.delete()`. The alternative to `IntervalCollection.delete()` is `IntervalCollection.removeIntervalById()`.

### `readOnly` and `readOnlyPermissions` removed from `Container`
The `readOnly` and `readOnlyPermissions` properties from `Container` in `container-loader` was deprecated in 0.35, and has now been removed. To replace its functionality, use `readOnlyInfo` by accessing `readOnlyInfo.readonly` and `readOnlyInfo.permissions` respectively.

### Generic Argument Changes to DataObjects and Factories

DataObject and PureDataObject used to take 3 generic type parameters. This has been collasped to a single generic argument. This new format takes the same types, but allows for easier exclusion or inclusion of specific types, while also being more readable.

In general the existing data object generic parameters map to the new generic parameter as follow:
`DataObject<O,S,E>` maps to `DataObject<{OptionalProviders: O, InitialState: S, Events: E}>`

We would frequently see default values for generic paramaters, in order to set a following parameter. This is no longer necessary. If you see a generic parameter with a type of `{}`, `undefined`, `object`, `unknown`, `any`, `IEvent`, or `IFluidObject` is not needed, and can now be excluded.

Here are some examples:
 - `DataObject<{}, any, IEvent>` becomes `DataObject`
 - `DataObject<IFluidUserInformation>` becomes `DataObject<{OptionalProviders: IFluidUserInformation}>`
 - `DataObject<{}, RootDataObjectProps>` becomes `DataObject<{InitialState: RootDataObjectProps}>`
 - `DataObject<object, undefined, IClickerEvents>` becomes `DataObject<{Events: IClickerEvents}>`

Very similar changes have been made to DataObjectFactory and PureDataObjectFactory. Rather than 4 generic arguments it is reduced to 2. The first is still the same, and is the DataObject, the second is the same type the DataObject itself takes. However, this detail should not be important, as will this change has come improved type inference, so it should no longer be necessary to set any generic arguments on the factory.

here are some examples:
 - `new DataObjectFactory<SpacesStorage, undefined, undefined, IEvent>` becomes `new DataObjectFactory`
 - `DataObjectFactory<MockComponentFooProvider, object, undefined>` becomes `DataObjectFactory<MockComponentFooProvider>`

Above I've used DataObject, and DataObjectFactory however the same changes apply to PureDataObject and PureDataObjectFactory.

To ease transition we've also added LegacyDataObject, LegacyPureDataObject, LegacyDataObjectFactory, and LegacyPureDataObjectFactory. These types have the same generic parameters as the types before this change, and can be used as a drop in replacement, but please move away from these types asap, as they will be removed in a following release.

### Remove `loader` property from `MockFluidDataStoreContext` class
The `loader` property from `MockFluidDataStoreContext` class was deprecated in release 0.37 and is now removed. Refer the following deprecation warning: [Loader in data stores deprecated](#Loader-in-data-stores-deprecated)

### `maxMessageSize` removed from `IConnectionDetails` and `IDocumentDeltaConnection`
The `maxMessageSize` property from `IConnectionDetails` and `IDocumentDeltaConnection` was deprecated in 0.51, and has now been removed from the `container-definitions` and `driver-definitions` packages respectively. To replace its functionality, use `serviceConfiguration.maxMessageSize`.

### Remove `IntervalCollection.getView()` from sequence dds
The `IntervalCollection.getView()` was removed.  If you were calling this API, you should instead refer to the `IntervalCollection` itself directly in places where you were using the view.

### Moved `ICodeDetailsLoader` and `IFluidModuleWithDetails` interface to `@fluidframework/container-definitions`
The `ICodeDetailsLoader` and `IFluidModuleWithDetails` interface are deprecated in `@fluidframework/container-loader` and moved to `@fluidframework/container-definitions`. The `ICodeDetailsLoader` interface should be imported from `@fluidframework/container-definition` package. The `ICodeDetailsLoader` and `IFluidModuleWithDetails` from `@fluidframework/container-loader` will be removed from `@fluidframework/container-loader` in further releases.

### Removed `errorMessage` property from `ISummaryNack` interface
The `errorMessage` property from the `ISummaryNack` interface was deprecated in 0.43, and has now been removed from the `protocol-definitions` package. To replace its functionality, use the `message` property.

### `ISequencedDocumentMessage` arg removed from `SharedMap` and `SharedDirectory` events
The `ISequencedDocumentMessage` argument in events emitted from `SharedMap` and `SharedDirectory` (the `"valueChanged"` and `"clear"` events) has been removed.  It is not recommended to access the protocol layer directly.  Note that if you were leveraging the `this` argument of these events, you will need to update your event listeners due to the arity change.

### Moved `@fluidframework/core-interface#fluidPackage.ts` to `@fluidframework/container-definition#fluidPackage.ts`
Moved the following interfaces and const from `@fluidframework/core-interface` to `@fluidframework/container-definitions`:
- `IFluidPackageEnvironment`
- `IFluidPackage`
- `isFluidPackage`
- `IFluidCodeDetailsConfig`
- `IFluidCodeDetailsConfig`
- `IFluidCodeDetails`
- `IFluidCodeDetailsComparer`
- `IProvideFluidCodeDetailsComparer`
- `IFluidCodeDetailsComparer`

They are deprecated from `@fluidframework/core-interface` and would be removed in future release. Please import them from `@fluidframework/container-definitions`.

### Deprecated `IFluidSerializer` in `IFluidDataStoreRuntime`
`IFluidSerializer` should only be used by DDSs to serialize data and they should use the one created by `SharedObject`.

### Errors thrown to DDS event handlers
Before this release, exceptions thrown from DDS event handlers resulted in Fluid Framework reporting non-error telemetry event and moving forward as if nothing happened. Starting with this release, such exceptions will result in critical error, i.e. container will be closed with such error and hosting app will be notified via Container's "closed" event. This will either happen immediately (if exception was thrown while processing remote op), or on later usage (if exception was thrown on local change). DDS will go into "broken" state and will keep throwing error on amy attempt to make local changes.
This process is supposed to be a catch-call case for cases where listeners did not do due diligence or have no better way to handle their errors.
If possible, it's recommended for DDS event listeners to not throw exceptions, but rather handle them appropriately without involving DDS itself.
The purpose of this change to ensure that data model stays always synchronized with data projection that event listeners are building. If event listener is not able to fully / correctly process change event, that likely means data synchronization is broken and it's not safe to continue (and potentially, corrupt document).

## 0.52 Breaking changes
- [chaincodePackage removed from Container](#chaincodePackage-removed-from-Container)
- [`OdspDocumentInfo` type replaced with `OdspFluidDataStoreLocator` interface](#OdspDocumentInfo-type-replaced-with-OdspFluidDataStoreLocator-interface)
- [close() removed from IDocumentDeltaConnection](#close-removed-from-IDocumentDeltaConnection)
- [Replace `createCreateNewRequest` function with `createOdspCreateContainerRequest` function](#Replace-createCreateNewRequest-function-with-createOdspCreateContainerRequest-function)
- [Deprecate IFluidObject and introduce FluidObject](#Deprecate-IFluidObject-and-introduce-FluidObject)

### `chaincodePackage` removed from `Container`
The `chaincodePackage` property on `Container` was deprecated in 0.28, and has now been removed.  Two new APIs have been added to replace its functionality, `getSpecifiedCodeDetails()` and `getLoadedCodeDetails()`.  Use `getSpecifiedCodeDetails()` to get the code details currently specified for the `Container`, or `getLoadedCodeDetails()` to get the code details that were used to load the `Container`.

### `OdspDocumentInfo` type replaced with `OdspFluidDataStoreLocator` interface
The `OdspDocumentInfo` type is removed from `odsp-driver` package. It is removed from `packages\drivers\odsp-driver\src\contractsPublic.ts` and replaced with `OdspFluidDataStoreLocator` interface as parameter in `OdspDriverUrlResolverForShareLink.createDocumentUrl()`. If there are any instances of `OdspDocumentInfo` type used, it can be simply replaced with `OdspFluidDataStoreLocator` interface.

### Replace `createCreateNewRequest` function with `createOdspCreateContainerRequest` function
The `createCreateNewRequest()` is removed and replaced with `createOdspCreateContainerRequest()` in the `odsp-driver` package. If any instances of `createCreateNewRequest()` are used, replace them with `createOdspCreateContainerRequest()` by importing it from `@fluidframework/odsp-driver` package.

### Deprecate IFluidObject and introduce FluidObject
This release deprecates the interface `IFluidObject` and introduces the utility type [`FluidObject`](https://github.com/microsoft/FluidFramework/blob/main/common/lib/core-interfaces/src/provider.ts). The primary reason for this change is that the module augmentation used by `IFluidObject` creates excessive type coupling where a small breaking change in any type exposed off `IFluidObject` can lead to type error in all usages of `IFluidObject`.
On investigation we also found that the uber type `IFluidObject` wasn't generally necessary, as consumers generally only used a small number of specific types that they knew in advance.

Given these points, we've introduced [`FluidObject`](https://github.com/microsoft/FluidFramework/blob/main/common/lib/core-interfaces/src/provider.ts). `FluidObject` is a utility type that is used in both its generic and non-generic forms.

The non-generic `FluidObject` is returned or taken in cases where the specific functionally isn't known, or is different based on scenario. You'll see this usage for things like `scope` and the request pattern.

The non-generic `FluidObject` is a hint that the generic form of `FluidObject` should be used to inspect it. For example
``` typescript
    const provider: FluidObject<IFluidHTMLView> = requestFluidObject(container, "/");
    if(provider.IFluidHTMLView !== undefined){
        provider.IFluidHTMLView.render(div)
    }
```

If you want to inspect for multiple interfaces via `FluidObject`, you can use an intersection:
``` typescript
    const provider: FluidObject<IFluidHTMLView & IFluidMountableView> = requestFluidObject(container, "/");
```

Please begin reducing the usage of `IFluidObject` and moving to `FluidObject`.  If you find any cases that `FluidObject` doesn't support please file an issue.

## 0.51 Breaking changes
- [`maxMessageSize` property has been deprecated from IConnectionDetails and IDocumentDeltaConnection](#maxmessagesize-property-has-been-deprecated-from-iconnectiondetails-and-idocumentdeltaconnection)
- [_createDataStoreWithProps and IFluidDataStoreChannel](#createdatastorewithprops-and-ifluiddatastorechannel)
- [Deprecated `Loader._create` is removed](#deprecated-loadercreate-is-removed)
- [Stop exporting internal class `CollabWindowTracker` ](#stop-exporting-internal-class-collabwindowtracker)
- [base-host package removed](#base-host-package-removed)
- [Registers removed from sequence and merge-tree](#Registers-removed-from-sequence-and-merge-tree)
- [Token fetch errors have proper errorType](#token-fetch-errors-have-proper-errorType)

### `maxMessageSize` property has been deprecated from IConnectionDetails and IDocumentDeltaConnection
`maxMessageSize` is redundant and will be removed soon. Please use the `serviceConfiguration.maxMessageSize` property instead.

### _createDataStoreWithProps and IFluidDataStoreChannel
ContainerRuntime._createDataStoreWithProps() is made consistent with the rest of API (same API on IContainerRuntimeBase interface, all other create methods to create data store) and returns now only IFluidRouter. IFluidDataStoreChannel is internal communication mechanism between ContainerRuntime and data stores and should be used only for this purpose, by data store authors. It is not a public interface that should be exposed by data stores.
While casting IFluidRouter objects returned by various data store creation APIs to IFluidDataStoreChannel would continue to work in this release, this is not supported and will be taken away in next releases due to upcoming work in GC & named component creation space.

### Deprecated `Loader._create` is removed
Removing API `Loader._create` from `@fluidframework/container-loader`, which was an interim replacement of the Loader constructor API change in version 0.28.
Use the Loader constructor with the `ILoaderProps` instead.

### Stop exporting internal class `CollabWindowTracker`
`CollabWindowTracker` is an internal implementation for `@fluidframework/container-loader` and should never been exported.

### base-host package removed
The `@fluidframework/base-host` package has been removed.  See the [quick-start guide](https://fluidframework.com/docs/start/quick-start/) for recommended hosting practices.

If you were using the `UpgradeManager` utility from this package, external access to Quorum proposals is planned to be deprecated and so this is no longer recommended.  To upgrade code, instead use the `Container` API `proposeCodeDetails`.

### Registers removed from sequence and merge-tree
The `@fluidframework/sequence` and `@fluidframework/merge-tree` packages provided cut/copy/paste functionalities that built on a register concept.  These functionalities were never fully implemented and have been removed.

### Token fetch errors have proper errorType
If the tokenFetcher provided by the host thrown an error, this error will be propagated through the code with errorType "fetchTokenError".
Previously, the errorType was either empty, or recently and incorrectly, "dataProcessingError".

## 0.50 Breaking changes
- [OpProcessingController removed](#opprocessingcontroller-removed)
- [Expose isDirty flag in the FluidContainer](#expose-isdirty-flag-in-the-fluidcontainer)
- [get-container API changed](#get-container-api-changed)
- [SharedCell serialization](#sharedcell-serialization)
- [Expose saved and dirty events in FluidContainer](#expose-saved-and-dirty-events-in-fluidcontainer)
- [Deprecated bindToContext in IFluidDataStoreChannel](#Deprecated-bindToContext-in-IFluidDataStoreChannel)

### OpProcessingController removed
OpProcessingController has been deprecated for very long time. It's being removed in this release.
Please use LoaderContainerTracker instead (see https://github.com/microsoft/FluidFramework/pull/7784 as an example of changes required)
If you can't make this transition, you can always copy implementation of LoaderContainerTracker to your repo and maintain it. That said, it has bugs and tests using it are easily broken but subtle changes in reconnection logic, as evident from PRs #7753, #7393)

### Expose isDirty flag in the FluidContainer
The `isDirty` flag is exposed onto the FluidContainer. The property is already exposed on the Container and it is just piped up to the FluidContainer.

### get-container API changed
The signature of methods `getTinyliciousContainer` and `getFRSContainer` exported from the `get-container` package has been changed to accomodate the new container create flow. Both methods now return a tuple of the container instance and container ID associated with it. The `documentId` parameter is ignored when a new container is requested. Client applications need to use the ID returned by the API.
The `get-container` API is widely used in multiple sample applications across the repository. All samples were refactored to reflect the change in the API. External samples consuming these methods should be updated accordingly.

### SharedCell serialization
`SharedCell` serialization format has changed. Values stored from previous versions will be broken.

### Expose saved and dirty events in FluidContainer
The `saved` and `dirty` container events are exposed onto the FluidContainer. The events are emitted on the Container already.

### Deprecated bindToContext in IFluidDataStoreChannel
bindToContext in IFluidDataStoreChannel has been deprecated. This should not be used to explicitly bind data stores. Root data stores will automatically be bound to container. Non-root data stores will be bound when their handles are stored in an already bound DDS.

## 0.49 Breaking changes
- [Deprecated dirty document events and property removed from ContainerRuntime](#deprecated-dirty-document-events-and-property-removed-from-containerruntime)
- [Removed deltaManager.ts from @fluidframework/container-loader export](#deltamanager-removed-from-fluid-framework-export)
- [Container class protected function resumeInternal made private](#resumeinternal-made-private)
- [url removed from ICreateBlobResponsee](#url-removed-from-ICreateBlobResponse)
- [encoding type change](#encoding-type-change)

### Deprecated dirty document events and property removed from ContainerRuntime
The `isDocumentDirty()` method, `"dirtyDocument"` and `"savedDocument"` events that were deprecated in 0.35 have now been removed.  For more information on replacements, see [DirtyDocument events and property](#DirtyDocument-events-and-property).

### DeltaManager removed from fluid-framework export
The `DeltaManager` class, the `IConnectionArgs` interface, the `IDeltaManagerInternalEvents` interface, and the `ReconnectedMode` enum have been removed from `@fluidframework/container-loader` package exports. Instead of `DeltaManager`, `IDeltaManager` should be used where appropriate.

### resumeInternal made private
The `protected` function `resumeInternal` under the class `Container` has been made `private`.

### `url` removed from ICreateBlobResponse
The unused `url` property of `ICreateBlobResponse` in `@fluidframework/protocol-definitions` has been removed

### `encoding` type change
The `encoding` property of `IBlob` in `@fluidframework/protocol-definitions` has changed type from `string` to `"utf-8" | "base64"` to match the only supported values.

## 0.48 Breaking changes
- [client-api package removed](#client-api-package-removed)
- [SignalManager removed from fluid-framework export](#signalmanager-removed-from-fluid-framework-export)
- [MockLogger removed from @fluidframework/test-runtime-utils](#mocklogger-removed-from-fluidframeworktest-runtime-utils)

### client-api package removed
The `@fluid-internal/client-api` package was deprecated in 0.20 and has now been removed.  Usage of this package should be replaced with direct usage of the `Loader`, `FluidDataStoreRuntime`, `ContainerRuntime`, and other supported functionality.

### SignalManager removed from fluid-framework export
The `SignalManager` and `Signaler` classes have been removed from the `@fluid-framework/fluid-static` and `fluid-framework` package exports and moved to the `@fluid-experimental/data-objects` package.  This is because of its experimental state and the intentional omission of experimental features from `fluid-framework`.  Users should instead import the classes from the `@fluid-experimental/data-objects` package.

### MockLogger removed from @fluidframework/test-runtime-utils
MockLogger is only used internally, so it's removed from @fluidframework/test-runtime-utils.

## 0.47 Breaking changes
- [Property removed from IFluidDataStoreContext](#Property-removed-from-IFluidDataStoreContext)
- [Changes to IFluidDataStoreFactory](#Changes-to-IFluidDataStoreFactory)
- [FlushMode enum values renamed](#FlushMode-enum-values-renamed)
- [name removed from ContainerSchema](#name-removed-from-ContainerSchema)
- [Anonymous return types for container calls in client packages](#Anonymous-return-types-for-container-calls-in-client-packages)
- [createContainer and getContainer response objects properties renamed](#createContainer-and-getContainer-response-objects-properties-renamed)
- [tinylicious and azure clients createContainer now detached](#tinylicious-and-azure-clients-createContainer-now-detached)
- [container id is returned from new attach() and not exposed on the container](#container-id-is-returned-from-new-attach-and-not-exposed-on-the-container)
- [AzureClient initialization as a singular config](#AzureClient-initialization-as-a-singular-config)

### Property removed from IFluidDataStoreContext
- the `existing` property from `IFluidDataStoreContext` (and `FluidDataStoreContext`) has been removed.

### Changes to IFluidDataStoreFactory
- The `existing` parameter from the `instantiateDataStore` function is now mandatory to differentiate creating vs loading.

### `FlushMode` enum values renamed
`FlushMode` enum values from `@fluidframework/runtime-definitions` have ben renamed as following:
- `FlushMode.Manual` to `FlushMode.TurnBased`
- `FlushMode.Automatic` to `FlushMode.Immediate`

### `name` removed from ContainerSchema
The `name` property on the ContainerSchema was used for multi-container scenarios but has not materialized to be a useful schema property. The feedback has been negative to neutral so it is being removed before it becomes formalized. Support for multi-container scenarios, if any is required, will be addressed as a future change.

### Anonymous return types for container calls in client packages
`createContainer` and `getContainer` in `@fluidframework/azure-client` and `@fluidframework/tinylicious-client` will no longer return typed objects but instead will return an anonymous type. This provide the flexibility that comes with tuple deconstruction with the strong typing of property names.

```javascript
// `@fluidframework/azure-client`
createContainer(containerSchema: ContainerSchema): Promise<{
    container: FluidContainer;
    services: AzureContainerServices;
}>;
getContainer(id: string, containerSchema: ContainerSchema): Promise<{
    container: FluidContainer;
    services: AzureContainerServices;
}>;

// `@fluidframework/tinylicious-client`
createContainer(containerSchema: ContainerSchema): Promise<{
    container: FluidContainer;
    services: TinyliciousContainerServices;
}>;
getContainer(id: string, containerSchema: ContainerSchema): Promise<{
    container: FluidContainer;
    services: TinyliciousContainerServices;
}>;
```

### createContainer and getContainer response objects properties renamed
For all `*-client` packages `createContainer` and `getContainer` would return an object with `fluidContainer` and `containerServices`. These have been renamed to the following for brevity.

- fluidContainer => container
- containerServices => services

```javascript
// old
const { fluidContainer, containerServices } = client.getContainer(...);

// new
const { container, services } = client.getContainer(...);
```

### tinylicious and azure clients createContainer now detached
Creating a new container now requires and explicit attach step. All changes made in between container creation, and attaching, will be persisted as part of creation and guaranteed to always be available to users. This allows developers to initialize `initialObjects` with state before the container is connected to the service. It also enables draft creation modes.

```javascript
// old
const { fluidContainer } = client.createContainer(...);

// new
const { container } = client.createContainer(...);
const id = container.attach();
```

### container id is returned from new attach() and not exposed on the container
Because we now have an explicit attach flow, the container id is part of that flow as well. The id is returned from the `attach()` call.

```javascript
// old
const { fluidContainer } = client.createContainer(...);
const containerId = fluidContainer.id;

// new
const { container } = client.createContainer(...);
const containerId = container.attach();
```

### AzureClient initialization as a singular config
AzureClient now takes a singular config instead of multiple parameters. This enables easier scaling of config properties as we introduce new functionality.

```js
// old
const connectionConfig = {...};
const logger = new MyLogger();
const client = new AzureClient(connectionConfig, logger);

// new
const config = {
    connection: {...},
    logger: new MyLogger(...)
}
const client = new AzureClient(config);
```

## 0.46 Breaking changes
- [@fluid-experimental/fluid-framework package name changed](#fluid-experimentalfluid-framework-package-name-changed)
- [FrsClient has been renamed to AzureClient and moved out of experimental state](#FrsClient-has-been-renamed-to-AzureClient-and-moved-out-of-experimental-state)
- [documentId removed from IFluidDataStoreRuntime and IFluidDataStoreContext](#documentId-removed-from-IFluidDataStoreRuntime-and-IFluidDataStoreContext)
- [@fluid-experimental/tinylicious-client package name changed](#fluid-experimentaltinylicious-client-package-name-changed)
- [@fluid-experimental/fluid-static package name changed](#fluid-experimentalfluid-static-package-name-changed)
- [TinyliciousClient and AzureClient container API changed](#tinyliciousclient-and-azureclient-container-api-changed)

### `@fluid-experimental/fluid-framework` package name changed
The `@fluid-experimental/fluid-framework` package has been renamed to now be `fluid-framework`. The scope has been removed.


### FrsClient has been renamed to AzureClient and moved out of experimental state
The `@fluid-experimental/frs-client` package for connecting with the Azure Fluid Relay service has been renamed to now be `@fluidframework/azure-client`. This also comes with the following name changes for the exported classes and interfaces from the package:
- `FrsClient` -> `AzureClient`
- `FrsAudience` -> `AzureAudience`
- `IFrsAudience` -> `IAzureAudience`
- `FrsMember` -> `AzureMember`
- `FrsConnectionConfig` -> `AzureConnectionConfig`
- `FrsContainerConfig` -> `AzureContainerConfig`
- `FrsResources` -> `AzureResources`
- `FrsAzFunctionTokenProvider` -> `AzureFunctionTokenProvider`
- `FrsUrlResolver` -> `AzureUrlResolver`

### documentId removed from IFluidDataStoreRuntime and IFluidDataStoreContext
- `documentId` property is removed from IFluidDataStoreRuntime and IFluidDataStoreContext. It is a document level concept and is no longer exposed from data store level.

### `@fluid-experimental/tinylicious-client` package name changed
The `@fluid-experimental/tinylicious-client` package has been renamed to now be `@fluidframework/tinylicious-client`.

### `@fluid-experimental/fluid-static` package name changed
The `@fluid-experimental/fluid-static` package has been renamed to now be `@fluidframework/fluid-static`.

### TinyliciousClient and AzureClient container API changed

Tinylicious and Azure client API changed to comply with the new container creation flow. From now on,
the new container ID will be generated by the framework. In addition to that, the `AzureContainerConfig`
parameter's got decommissioned and the logger's moved to the client's constructor.

```ts
// Create a client using connection settings and an optional logger
const client = new AzureClient(connectionConfig, logger);
// Create a new container
const { fluidContainer, containerServices } = await client.createContainer(containerSchema);
// Retrieve the new container ID
const containerId = fluidContainer.id;
// Access the existing container
const { fluidContainer, containerServices }= await client.getContainer(containerId, containerSchema);
```

## 0.45 Breaking changes
- [Changes to local testing in insecure environments and associated bundle size increase](#changes-to-local-testing-in-insecure-environments-and-associated-bundle-size-increase)
- [Property removed from IFluidDataStoreRuntime](#Property-removed-from-IFluidDataStoreRuntime)
- [Changes to client-api Document](#changes-to-client-api-Document)
- [Changes to PureDataObject](#changes-to-PureDataObject)
- [Changes to DataObject](#changes-to-DataObject)
- [Changes to PureDataObjectFactory](#changes-to-PureDataObjectFactory)
- [webpack-fluid-loader package name changed](#webpack-fluid-loader-package-name-changed)
- [Loggers without tag support now deprecated in ContainerContext](#loggers-without-tag-support-now-deprecated-in-containercontext)
- [Creating new containers with Container.load is no longer supported](#Creating-new-containers-with-Containerload-is-no-longer-supported)
- [getHashedDocumentId is now async](#gethasheddocumentid-is-now-async)

### Changes to local testing in insecure environments and associated bundle size increase
Previously the `@fluidframework/common-utils` package exposed a `setInsecureContextHashFn` function so users could set an override when testing locally in insecure environments because the `crypto.subtle` library is not available.  This is now done automatically as a fallback and the function is removed.  The fallback exists as a dynamic import of our equivalent Node platform implementation, and will show as a chunk named "FluidFramework-HashFallback" and be up to ~25KB parsed in size.  It will not be served when running normally in a modern browser.

### Property removed from IFluidDataStoreRuntime
- the `existing` property from `IFluidDataStoreRuntime` (and `FluidDataStoreRuntime`) has been removed. There is no need for this property in the class, as the flag can be supplied as a parameter to `FluidDataStoreRuntime.load` or to the constructor of `FluidDataStoreRuntime`. The `IFluidDataStoreFactory.instantiateDataStore` function has an `existing` parameter which can be supplied to the `FluidDataStoreRuntime` when the latter is created.

### Changes to client-api Document
- The `existing` property from the `Document` class in `@fluid-internal/client-api` has been removed. It can be assumed that the property would have always been `true`.

### Changes to PureDataObject
- The `initializeInternal` and the `finishInitialization` functions have a mandatory `existing` parameter to differentiate creating vs loading.

### Changes to DataObject
- The `initializeInternal` function has a mandatory `existing` parameter to differentiate creating vs loading.

### Changes to PureDataObjectFactory
- The `createDataObject` in `PureDataObjectFactory` has a mandatory `existing` parameter to differentiate creating vs loading.

### `webpack-fluid-loader` package name changed
The `webpack-fluid-loader` utility was previously available from a package named `@fluidframework/webpack-fluid-loader`.  However, since it is a tool and should not be used in production, it is now available under the tools scope `@fluid-tools/webpack-fluid-loader`.

### Loggers without tag support now deprecated in ContainerContext
The `logger` property of `ContainerContext` has been marked deprecated. Loggers passed to ContainerContext will need to support tagged events.

### Creating new containers with Container.load is no longer supported
- See [Creating new containers with Container.load has been deprecated](#Creating-new-containers-with-Containerload-has-been-deprecated)
- The `createOnLoad` flag to inside `IContainerLoadOptions` has been removed.
- `LegacyCreateOnLoadEnvironmentKey` from `@fluidframework/container-loader` has been removed.

### getHashedDocumentId is now async
`@fluidframework/odsp-driver`'s `getHashedDocumentId` function is now async to take advantage of shared hashing functionality.  It drops its dependency on the `sha.js` package as a result, which contributed ~37KB to the parsed size of the `odsp-driver` bundle.

## 0.44 Breaking changes
- [Property removed from ContainerRuntime class](#Property-removed-from-the-ContainerRuntime-class)
- [attach() should only be called once](#attach-should-only-be-called-once)
- [Loader access in data stores is removed](#loader-access-in-data-stores-is-removed)

### Property removed from the ContainerRuntime class
- the `existing` property from `ContainerRuntime` has been removed. Inspecting this property in order to decide whether or not to perform initialization operations should be replaced with extending the `RuntimeFactoryHelper` abstract class from `@fluidframework/runtime-utils` and overriding `instantiateFirstTime` and `instantiateFromExisting`. Alternatively, any class implementing `IRuntimeFactory` can supply an `existing` parameter to the `instantiateRuntime` method.

### attach() should only be called once
`Container.attach()` will now throw if called more than once. Once called, it is responsible for retrying on retriable errors or closing the container on non-retriable errors.

### Loader access in data stores is removed
Following the deprecation warning [Loader in data stores deprecated](#loader-in-data-stores-deprecated), the associated APIs have now been removed.  In addition to the original deprecation notes, users will automatically have an `ILoader` available on the container scope object as the `ILoader` property if the container was created through a `Loader`.

## 0.43 Breaking changes

- [TinyliciousClient and FrsClient are no longer static](#TinyliciousClient-and-FrsClient-are-no-longer-static)
- [Routerlicious Driver DeltaStorageService constructor changed](#Routerlicious-Driver-DeltaStorageService-constructor-changed)
- [addGlobalAgentSchedulerAndLeaderElection removed](#addGlobalAgentSchedulerAndLeaderElection-removed)
- [Property removed from the Container class](#Property-removed-from-the-Container-class)
- [Creating new containers with Container.load has been deprecated](#Creating-new-containers-with-Containerload-has-been-deprecated)
- [Changes to client-api](#changes-to-client-api)

### TinyliciousClient and FrsClient are no longer static
`TinyliciousClient` and `FrsClient` global static properties are removed. Instead, object instantiation is now required.

### Property removed from the Container class
- the `existing` property from `Container` has been removed. The caller should differentiate on how the container has been created (`Container.load` vs `Container.createDetached`). See also [Creating new containers with Container.load has been deprecated](#Creating-new-containers-with-Containerload-has-been-deprecated).

### Routerlicious Driver DeltaStorageService constructor changed
`DeltaStorageService` from `@fluidframework/routerlicious-driver` now takes a `RestWrapper` as the second constructor parameter, rather than a TokenProvider.

### addGlobalAgentSchedulerAndLeaderElection removed
In 0.38, the `IContainerRuntimeOptions` option `addGlobalAgentSchedulerAndLeaderElection` was added (on by default), which could be explicitly disabled to remove the built-in `AgentScheduler` and leader election functionality.  This flag was turned off by default in 0.40.  In 0.43 the flag (and the functionality it enabled) has been removed.

See [AgentScheduler-related deprecations](#AgentScheduler-related-deprecations) for more information on this deprecation and back-compat support, as well as recommendations on how to migrate away from the built-in.

### Creating new containers with Container.load has been deprecated
- `Container.load` with inexistent files will fail instead of creating a new container. Going forward, please use `Container.createDetached` for this scenario.
- To enable the legacy scenario, set the `createOnLoad` flag to true inside `IContainerLoadOptions`. `Loader.request` and `Loader.resolve` will enable the legacy scenario if the `IClientDetails.environment` property inside `IRequest.headers` contains the string `enable-legacy-create-on-load` (see `LegacyCreateOnLoadEnvironmentKey` from `@fluidframework/container-loader`).

### Changes to client-api
- The `load` function from `document.ts` will fail the container does not exist. Going forward, please use the `create` function to handle this scenario.

## 0.42 Breaking changes

- [Package renames](#0.42-package-renames)
- [IContainerRuntime property removed](#IContainerRuntime-property-removed)
- [IContainerRuntimeEvents changes](#IContainerRuntimeEvents-changes)
- [Removed IParsedUrl interface, parseUrl, getSnapshotTreeFromSerializedContainer and convertProtocolAndAppSummaryToSnapshotTree api from export](#Removed-IParsedUrl-interface,-parseUrl,-getSnapshotTreeFromSerializedContainer-and-convertProtocolAndAppSummaryToSnapshotTree-api-from-export)

### 0.42 package renames

We have renamed some packages to better reflect their status. See the [npm package
scopes](https://github.com/microsoft/FluidFramework/wiki/npm-package-scopes) page in the wiki for more information about
the npm scopes.

- `@fluidframework/react-inputs` is renamed to `@fluid-experimental/react-inputs`
- `@fluidframework/react` is renamed to `@fluid-experimental/react`

### IContainerRuntimeEvents changes
- `fluidDataStoreInstantiated` has been removed from the interface and will no longer be emitted by the `ContainerRuntime`.

### IContainerRuntime property removed
- the `existing` property from `IContainerRuntime` has been removed.

### Removed IParsedUrl interface, parseUrl, getSnapshotTreeFromSerializedContainer and convertProtocolAndAppSummaryToSnapshotTree api from export
These interface and apis are not supposed to be used outside the package. So stop exposing them.

## 0.41 Breaking changes

- [Package renames](#0.41-package-renames)
- [LoaderHeader.version could not be null](#LoaderHeader.version-could-not-be-null)
- [Leadership API surface removed](#Leadership-API-surface-removed)
- [IContainerContext and Container storage API return type changed](#IContainerContext-and-Container-storage-API-return-type-changed)

### 0.41 package renames

We have renamed some packages to better reflect their status. See the [npm package
scopes](https://github.com/microsoft/FluidFramework/wiki/npm-package-scopes) page in the wiki for more information about
the npm scopes.

- `@fluidframework/last-edited-experimental` is renamed to `@fluid-experimental/last-edited`

### LoaderHeader.version could not be null
`LoaderHeader.version` in ILoader can not be null as we always load from existing snapshot in `container.load()`;

### Leadership API surface removed
In 0.38, the leadership API surface was deprecated, and in 0.40 it was turned off by default.  In 0.41 it has now been removed.  If you still require leadership functionality, you can use a `TaskSubscription` in combination with an `AgentScheduler`.

See [AgentScheduler-related deprecations](#AgentScheduler-related-deprecations) for more information on how to use `TaskSubscription` to migrate away from leadership election.

### IContainerContext and Container storage API return type changed
IContainerContext and Container now will always have storage even in Detached mode, so its return type has changed and undefined is removed.

## 0.40 Breaking changes

- [AgentScheduler removed by default](#AgentScheduler-removed-by-default)
- [ITelemetryProperties may be tagged for privacy purposes](#itelemetryproperties-may-be-tagged-for-privacy-purposes)
- [IContainerRuntimeDirtyable removed](#IContainerRuntimeDirtyable-removed)
- [Most RouterliciousDocumentServiceFactory params removed](#Most-RouterliciousDocumentServiceFactory-params-removed)

### AgentScheduler removed by default
In 0.38, the `IContainerRuntimeOptions` option `addGlobalAgentSchedulerAndLeaderElection` was added (on by default), which could be explicitly disabled to remove the built-in `AgentScheduler` and leader election functionality.  This flag has now been turned off by default.  If you still depend on this functionality, you can re-enable it by setting the flag to `true`, though this option will be removed in a future release.

See [AgentScheduler-related deprecations](#AgentScheduler-related-deprecations) for more information on this deprecation and back-compat support, as well as recommendations on how to migrate away from the built-in.

### ITelemetryProperties may be tagged for privacy purposes
Telemetry properties on logs *can (but are **not** yet required to)* now be tagged. This is **not** a breaking change in 0.40, but users are strongly encouraged to add support for tags (see [UPCOMING.md](./UPCOMING.md) for more details).

_\[edit\]_

This actually was a breaking change in 0.40, in that the type of the `event` parameter of `ITelemetryBaseLogger.send` changed to
a more inclusive type which needs to be accounted for in implementations.  However, in releases 0.40 through 0.44,
_no tagged events are sent to any ITelemetryBaseLogger by the Fluid Framework_.  We are preparing to do so
soon, and will include an entry in BREAKING.md when we do.

### IContainerRuntimeDirtyable removed
The `IContainerRuntimeDirtyable` interface and `isMessageDirtyable()` method were deprecated in release 0.38.  They have now been removed in 0.40.  Please refer to the breaking change notice in 0.38 for instructions on migrating away from use of this interface.

### Most RouterliciousDocumentServiceFactory params removed

The `RouterliciousDocumentServiceFactory` constructor no longer accepts the following params: `useDocumentService2`, `disableCache`, `historianApi`, `gitCache`, and `credentials`. Please open an issue if these flags/params were important to your project so that they can be re-incorporated into the upcoming `IRouterliciousDriverPolicies` param.

## 0.39 Breaking changes
- [connect event removed from Container](#connect-event-removed-from-Container)
- [LoaderHeader.pause](#LoaderHeader.pause)
- [ODSP driver definitions](#ODSP-driver-definitions)
- [ITelemetryLogger Remove redundant methods](#ITelemetryLogger-Remove-redundant-methods)
- [fileOverwrittenInStorage](#fileOverwrittenInStorage)
- [absolutePath use in IFluidHandle is deprecated](#absolutepath-use-in-ifluidhandle-is-deprecated)

### connect event removed from Container
The `"connect"` event would previously fire on the `Container` after `connect_document_success` was received from the server (which likely happens before the client's own join message is processed).  This event does not represent a safe-to-use state, and has been removed.  To detect when the `Container` is fully connected, the `"connected"` event should be used instead.

### LoaderHeader.pause
LoaderHeader.pause has been removed. instead of
```typescript
[LoaderHeader.pause]: true
```
use
```typescript
[LoaderHeader.loadMode]: { deltaConnection: "none" }
```

### ODSP driver definitions
A lot of definitions have been moved from @fluidframework/odsp-driver to @fluidframework/odsp-driver-definitions. This change is required in preparation for driver to be dynamically loaded by host.
This new package contains all the dependencies of ODSP driver factory (like HostStoragePolicy, IPersistedCache, TokenFetcher) as well as outputs (OdspErrorType).
@fluidframework/odsp-driver will continue to have defintions for non-factory functionality (like URI resolver, helper functionality to deal with sharing links, URI parsing, etc.)

### ITelemetryLogger Remove redundant methods
Remove deprecated `shipAssert` `debugAssert` `logException` `logGenericError` in favor of `sendErrorEvent` as they provide the same behavior and semantics as `sendErrorEvent`and in general are relatively unused. These methods were deprecated in 0.36.

### fileOverwrittenInStorage
Please use `DriverErrorType.fileOverwrittenInStorage` instead of `OdspErrorType.epochVersionMismatch`

### absolutePath use in IFluidHandle is deprecated
Rather than retrieving the absolute path, ostensibly to be stored, one should instead store the handle itself. To load, first retrieve the handle and then call `get` on it to get the actual object. Note that it is assumed that the container is responsible both for mapping an external URI to an internal object and for requesting resolved objects with any remaining tail of the external URI. For example, if a container has some map that maps `/a --> <some handle>`, then a request like `request(/a/b/c)` should flow like `request(/a/b/c) --> <some handle> --> <object> -->  request(/b/c)`.

## 0.38 Breaking changes
- [IPersistedCache changes](#IPersistedCache-changes)
- [ODSP Driver Type Unification](#ODSP-Driver-Type-Unification)
- [ODSP Driver url resolver for share link parameter consolidation](#ODSP-Driver-url-resolver-for-share-link-parameter-consolidation)
- [AgentScheduler-related deprecations](#AgentScheduler-related-deprecations)
- [Removed containerUrl from IContainerLoadOptions and IContainerConfig](#Removed-containerUrl-from-IContainerLoadOptions-and-IContainerConfig)

### IPersistedCache changes
IPersistedCache implementation no longer needs to implement updateUsage() method (removed form interface).
Same goes for sequence number / maxOpCount arguments.
put() changed from fire-and-forget to promise, with intention of returning write errors back to caller. Driver could use this information to stop recording any data about given file if driver needs to follow all-or-nothing strategy in regards to info about a file.
Please note that format of data stored by driver changed. It will ignore cache entries recorded by previous versions of driver.

## ODSP Driver Type Unification
This change reuses existing contracts to reduce redundancy improve consistency.

The breaking portion of this change does rename some parameters to some helper functions, but the change are purely mechanical. In most cases you will likely find you are pulling properties off an object individually to pass them as params, whereas now you can just pass the object itself.

``` typescript
// before:
createOdspUrl(
    siteUrl,
    driveId,
    fileId,
    "/",
    containerPackageName,
);
fetchJoinSession(
    driveId,
    itemId,
    siteUrl,
    ...
)
getFileLink(
    getToken,
    something.driveId,
    something.itemId,
    something.siteUrl,
    ...
)

// After:
createOdspUrl({
    siteUrl,
    driveId,
    itemId: fileId,
    dataStorePath: "/",
    containerPackageName,
});

fetchJoinSession(
    {driveId, itemId, siteUrl},
    ...
);

getFileLink(
    getToken,
    something,
    ...
)
```

## ODSP Driver url resolver for share link parameter consolidation
OdspDriverUrlResolverForShareLink constructor signature has been changed to simplify instance
creation in case resolver is not supposed to generate share link. Instead of separately specifying
constructor parameters that are used to fetch share link there will be single parameter in shape of
object that consolidates all properties that are necessary to get share link.

``` typescript
// before:
new OdspDriverUrlResolverForShareLink(
    tokenFetcher,
    identityType,
    logger,
    appName,
);

// After:
new OdspDriverUrlResolverForShareLink(
    { tokenFetcher, identityType },
    logger,
    appName,
);
```

### AgentScheduler-related deprecations
`AgentScheduler` is currently a built-in part of `ContainerRuntime`, but will be removed in an upcoming release.  Correspondingly, the API surface of `ContainerRuntime` that relates to or relies on the `AgentScheduler` is deprecated.

#### Leadership deprecation
A `.leader` property and `"leader"`/`"notleader"` events are currently exposed on the `ContainerRuntime`, `FluidDataStoreContext`, and `FluidDataStoreRuntime`.  These are deprecated and will be removed in an upcoming release.

A `TaskSubscription` has been added to the `@fluidframework/agent-scheduler` package which can be used in conjunction with an `AgentScheduler` to get equivalent API surface:

```typescript
const leadershipTaskSubscription = new TaskSubscription(agentScheduler, "leader");
if (leadershipTaskSubscription.haveTask()) {
    // client is the leader
}
leadershipTaskSubscription.on("gotTask", () => {
    // client just became leader
});
leadershipTaskSubscription.on("lostTask", () => {
    // client is no longer leader
});
```

The `AgentScheduler` can be one of your choosing, or the built-in `AgentScheduler` can be retrieved for this purpose using `ContainerRuntime.getRootDataStore()` (however, as noted above this will be removed in an upcoming release):

```typescript
const agentScheduler = await requestFluidObject<IAgentScheduler>(
    await containerRuntime.getRootDataStore("_scheduler"),
    "",
);
```

#### IContainerRuntimeDirtyable deprecation
The `IContainerRuntimeDirtyable` interface provides the `isMessageDirtyable()` method, for use with last-edited functionality.  This is only used to differentiate messages for the built-in `AgentScheduler`.  With the deprecation of the `AgentScheduler`, this interface and method are no longer necessary and so are deprecated and will be removed in an upcoming release.  From the `ContainerRuntime`'s perspective all messages are considered dirtyable with this change.

If you continue to use the built-in `AgentScheduler` and want to replicate this filtering in your last-edited behavior, you can use the following in your `shouldDiscardMessage()` check:

```typescript
import { ContainerMessageType } from "@fluidframework/container-runtime";
import { IEnvelope, InboundAttachMessage } from "@fluidframework/runtime-definitions";

// In shouldDiscardMessage()...
if (type === ContainerMessageType.Attach) {
    const attachMessage = contents as InboundAttachMessage;
    if (attachMessage.id === "_scheduler") {
        return true;
    }
} else if (type === ContainerMessageType.FluidDataStoreOp) {
    const envelope = contents as IEnvelope;
    if (envelope.address === "_scheduler") {
        return true;
    }
}
// Otherwise, proceed with other discard logic...
```

#### Deprecation of AgentScheduler in the container registry and instantiation of the _scheduler
Finally, the automatic addition to the registry and creation of the `AgentScheduler` with ID `_scheduler` is deprecated and will also be removed in an upcoming release.  To prepare for this, you can proactively opt-out of the built-in by turning off the `IContainerRuntimeOptions` option `addGlobalAgentSchedulerAndLeaderElection` in your calls to `Container.load` or in the constructor of your `BaseContainerRuntimeFactory` or `ContainerRuntimeFactoryWithDefaultDataStore`.

For backwards compat with documents created prior to this change, you'll need to ensure the `AgentSchedulerFactory.registryEntry` is present in the container registry.  You can add it explicitly in your calls to `Container.load` or in the constructor of your `BaseContainerRuntimeFactory` or `ContainerRuntimeFactoryWithDefaultDataStore`.  The examples below show how to opt-out of the built-in while maintaining backward-compat with documents that were created with a built-in `AgentScheduler`.

```typescript
const runtime = await ContainerRuntime.load(
    context,
    [
        // Any other registry entries...
        AgentSchedulerFactory.registryEntry,
    ],
    requestHandler,
    // Opt-out of adding the AgentScheduler
    { addGlobalAgentSchedulerAndLeaderElection: false },
    scope);
```

```typescript
const SomeContainerRuntimeFactory = new ContainerRuntimeFactoryWithDefaultDataStore(
    DefaultFactory,
    new Map([
        // Any other registry entries...
        AgentSchedulerFactory.registryEntry,
    ]),
    providerEntries,
    requestHandlers,
    // Opt-out of adding the AgentScheduler
    { addGlobalAgentSchedulerAndLeaderElection: false },
);
```

If you use `AgentScheduler` functionality, it is recommended to instantiate this as a normal (non-root) data store (probably on your root data object).  But if you are not yet ready to migrate away from the root data store, you can instantiate it yourself on new containers (you should do this while the container is still detached):

```typescript
if (!context.existing) {
    await runtime.createRootDataStore(AgentSchedulerFactory.type, "_scheduler");
}
```

The option will be turned off by default in an upcoming release before being turned off permanently, so it is recommended to make these updates proactively.

### Removed containerUrl from IContainerLoadOptions and IContainerConfig
Removed containerUrl from IContainerLoadOptions and IContainerConfig. This is no longer needed to route request.

## 0.37 Breaking changes

-   [OpProcessingController marked for deprecation](#opprocessingcontroller-marked-for-deprecation)
-   [Loader in data stores deprecated](#Loader-in-data-stores-deprecated)
-   [TelemetryLogger Properties Format](#TelemetryLogger-Properties-Format)
-   [IContainerRuntimeOptions Format Change](#IContainerRuntimeOptions-Format-Change)
-   [AgentScheduler moves and renames](#AgentScheduler-moves-and-renames)

### OpProcessingController marked for deprecation

`OpProcessingController` is marked for deprecation and we be removed in 0.38.
`LoaderContainerTracker` is the replacement with better tracking. The API differs from `OpProcessingController` in the following ways:

-   Loader is added for tracking and any Container created/loaded will be automatically tracked
-   The op control APIs accept Container instead of DeltaManager

### Loader in data stores deprecated

The `loader` property on the `IContainerRuntime`, `IFluidDataStoreRuntime`, and `IFluidDataStoreContext` interfaces is now deprecated and will be removed in an upcoming release. Data store objects will no longer have access to an `ILoader` by default. To replicate the same behavior, existing users can make the `ILoader` used to create a `Container` available on the `scope` property of these interfaces instead by setting the `provideScopeLoader` `ILoaderOptions` flag when creating the loader.

```typescript
const loader = new Loader({
    urlResolver,
    documentServiceFactory,
    codeLoader,
    options: { provideScopeLoader: true },
});
```

```typescript
const loader: ILoader | undefined = this.context.scope.ILoader;
```

### TelemetryLogger Properties Format

The TelemetryLogger's properties format has been updated to support error only properties. This includes: `ChildLogger`, `MultiSinkLogger`,`DebugLogger`.
The previous format was just a property bag:
`ChildLogger.create(logger, undefined, { someProperty: uuid() });`
Whereas now it has nested property bags for error categories including `all` and `error`:
`ChildLogger.create(logger, undefined, {all:{ someProperty: uuid() }});`

### IContainerRuntimeOptions Format Change

The runtime options passed into `ContainerRuntime` have been subdivided into nested objects, because all of them fall under two categories currently:

-   `summaryOptions` - contains all summary/summarizer related options
    -   `generateSummaries`
    -   `initialSummarizerDelayMs`
    -   `summaryConfigOverrides`
    -   `disableIsolatedChannels`
-   `gcOptions` - contains all Garbage Collection related options
    -   `disableGC`
    -   `gcAllowed` (new)
    -   `runFullGC`

For a few versions we will keep supporting the old format, but the typings have already been updated.

### AgentScheduler moves and renames

`IAgentScheduler` and `IProvideAgentScheduler` have been moved to the `@fluidframework/agent-scheduler` package, and `taskSchedulerId` has been renamed to `agentSchedulerId`.

## 0.36 Breaking changes

-   [Some `ILoader` APIs moved to `IHostLoader`](#Some-ILoader-APIs-moved-to-IHostLoader)
-   [TaskManager removed](#TaskManager-removed)
-   [ContainerRuntime registerTasks removed](#ContainerRuntime-registerTasks-removed)
-   [getRootDataStore](#getRootDataStore)
-   [Share link generation no longer exposed externally](#Share-link-generation-no-longer-exposed-externally)
-   [ITelemetryLogger redundant method deprecation](#ITelemetryLogger-redundant-method-deprecation)

### Some `ILoader` APIs moved to `IHostLoader`

The `createDetachedContainer` and `rehydrateDetachedContainerFromSnapshot` APIs are removed from the `ILoader` interface, and have been moved to the new `IHostLoader` interface. The `Loader` class now implements `IHostLoader` instead, and consumers who need these methods should operate on an `IHostLoader` instead of an `ILoader`, such as by creating a `Loader`.

### TaskManager removed

The `TaskManager` has been removed, as well as methods to access it (e.g. the `.taskManager` member on `DataObject`). The `AgentScheduler` should be used instead for the time being and can be accessed via a request on the `ContainerRuntime` (e.g. `await this.context.containerRuntime.request({ url: "/_scheduler" })`), though we expect this will also be deprecated and removed in a future release when an alternative is made available (see #4413).

### ContainerRuntime registerTasks removed

The `registerTasks` method has been removed from `ContainerRuntime`. The `AgentScheduler` should be used instead for task scheduling.

### getRootDataStore

IContainerRuntime.getRootDataStore() used to have a backdoor allowing accessing any store, including non-root stores. This back door is removed - you can only access root data stores using this API.

### Share link generation no longer exposed externally

Share link generation implementation has been refactored to remove options for generating share links of various kinds.
Method for generating share link is no longer exported.
ShareLinkTokenFetchOptions has been removed and OdspDriverUrlResolverForShareLink constructor has been changed to accept tokenFetcher parameter which will pass OdspResourceTokenFetchOptions instead of ShareLin kTokenFetchOptions.

### ITelemetryLogger redundant method deprecation

Deprecate `shipAssert` `debugAssert` `logException` `logGenericError` in favor of `sendErrorEvent` as they provide the same behavior and semantics as `sendErrorEvent`and in general are relatively unused.

## 0.35 Breaking changes

-   [Removed some api implementations from odsp driver](#Removed-some-api-implemenations-from-odsp-driver)
-   [get-tinylicious-container and get-session-storage-container moved](#get-tinylicious-container-and-get-session-storage-container-moved)
-   [Moved parseAuthErrorClaims from @fluidframework/odsp-driver to @fluidframework/odsp-doclib-utils](#Moved-parseAuthErrorClaims-from-@fluidframework/odsp-driver-to-@fluidframework/odsp-doclib-utils)
-   [Refactored token fetcher types in odsp-driver](#refactored-token-fetcher-types-in-odsp-driver)
-   [DeltaManager `readonly` and `readOnlyPermissions` properties deprecated](#DeltaManager-`readonly`-and-`readOnlyPermissions`-properties-deprecated)
-   [DirtyDocument events and property](#DirtyDocument-events-and-property)
-   [Removed `createDocumentService` and `createDocumentService2` from r11s driver](#Removed-`createDocumentService`-and-`createDocumentService2`-from-r11s-driver)

### Removed-some-api-implementations-from-odsp-driver

Removed `authorizedFetchWithRetry`, `AuthorizedRequestTokenPolicy`, `AuthorizedFetchProps`, `asyncWithCache`, `asyncWithRetry`,
`fetchWithRetry` implementation from odspdriver.

### get-tinylicious-container and get-session-storage-container moved

The functionality from the packages `@fluidframework/get-tinylicious-container` and `@fluidframework/get-session-storage-container` has been moved to the package `@fluid-experimental/get-container`.

### Moved parseAuthErrorClaims from @fluidframework/odsp-driver to @fluidframework/odsp-doclib-utils

Moved `parseAuthErrorClaims` from `@fluidframework/odsp-driver` to `@fluidframework/odsp-doclib-utils`

### Refactored token fetcher types in odsp-driver

Streamlined interfaces and types used to facilitate access tokens needed by odsp-driver to call ODSP implementation of Fluid services.
Added support for passing siteUrl when fetching token that is used to establish co-authoring session for Fluid content stored in ODSP file which is hosted in external tenant. This token is used by ODSP ordering service implementation (aka ODSP Push service).

### DeltaManager `readonly` and `readOnlyPermissions` properties deprecated

`DeltaManager.readonly`/`Container.readonly` and `DeltaManager.readOnlyPermissions`/`Container.readOnlyPermissions` have been deprecated. Please use `DeltaManager.readOnlyInfo`/`Container.readOnlyInfo` instead, which exposes the same information.

### DirtyDocument events and property

The following 3 names have been deprecated - please use new names:
"dirtyDocument" event -> "dirty" event
"savedDocument" event -> "saved" event
isDocumentDirty property -> isDirty property

### Removed `createDocumentService` and `createDocumentService2` from r11s driver

Removed the deprecated methods `createDocumentService` and `createDocumentService2`. Please use `DocumentServiceFactory.createDocumentService` instead.

## 0.34 Breaking changes

-   [Aqueduct writeBlob() and BlobHandle implementation removed](#Aqueduct-writeBlob-and-BlobHandle-implementation-removed)
-   [Connected events raised on registration](#Connected-events-raised-on-registration)

### Aqueduct writeBlob() and BlobHandle implementation removed

`writeBlob()` and `BlobHandle` have been removed from aqueduct. Please use `FluidDataStoreRuntime.uploadBlob()` or `ContainerRuntime.uploadBlob()` instead.

### Connected events raised on registration

Connected / disconnected listeners are called on registration.
Please see [Connectivity events](packages/loader/container-loader/README.md#Connectivity-events) section of Loader readme.md for more details

## 0.33 Breaking changes

-   [Normalizing enum ContainerErrorType](#normalizing-enum-containererrortype)
-   [Map and Directory typing changes from enabling strictNullCheck](#map-and-directory-typing-changes-from-enabling-strictNullCheck)
-   [MergeTree's ReferencePosition.getTileLabels and ReferencePosition.getRangeLabels() return undefined if it doesn't exist](#mergetree-referenceposition-gettilelabels-getrangelabels-changes)
-   [Containers from Loader.request() are now cached by default](<#Containers-from-Loader.request()-are-now-cached-by-default>)

### Normalizing enum ContainerErrorType

In an effort to clarify error categorization, a name and value in this enumeration were changed.

### Map and Directory typing changes from enabling strictNullCheck

Typescript compile options `strictNullCheck` is enabled for the `@fluidframework/map` package. Some of the API signature is updated to include possibility of `undefined` and `null`, which can cause new typescript compile error when upgrading. Existing code may need to update to handle the possiblity of `undefined` or `null.

### MergeTree ReferencePosition getTileLabels getRangeLabels changes

This includes LocalReference and Marker. getTileLabels and getRangeLabels methods will return undefined instead of creating an empty if the properties for tile labels and range labels is not set.

### Containers from Loader.request() are now cached by default

Some loader request header options that previously prevented caching (`pause: true` and `reconnect: false`) no longer do. Callers must now explicitly spcify `cache: false` in the request header to prevent caching of the returned container. Containers are evicted from the cache in their `closed` event, and closed containers that are requested are not cached.

## 0.32 Breaking changes

-   [Node version 12.17 required](#Node-version-update)
-   [getAttachSnapshot removed IFluidDataStoreChannel](#getAttachSnapshot-removed-from-IFluidDataStoreChannel)
-   [resolveDataStore replaced](#resolveDataStore-replaced)

### Node version updated to 12.17

Due to changes in server packages and introduction of AsyncLocalStorage module which requires Node version 12.17 or above, you will need to update Node version to 12.17 or above.

### getAttachSnapshot removed from IFluidDataStoreChannel

`getAttachSnapshot()` has been removed from `IFluidDataStoreChannel`. It is replaced by `getAttachSummary()`.

### resolveDataStore replaced

The resolveDataStore method manually exported by the ODSP resolver has been replaced with checkUrl() from the same package.

## 0.30 Breaking Changes

-   [Branching removed](#Branching-removed)
-   [removeAllEntriesForDocId api name and signature change](#removeAllEntriesForDocId-api-name-and-signature-change)
-   [snapshot removed from IChannel and ISharedObject](#snapshot-removed-from-IChannel-and-ISharedObject)

### Branching removed

The branching feature has been removed. This includes all related members, methods, etc. such as `parentBranch`, `branchId`, `branch()`, etc.

### removeAllEntriesForDocId api name and signature change

`removeAllEntriesForDocId` api renamed to `removeEntries`. Now it takes `IFileEntry` as argument instead of just docId.

### snapshot removed from IChannel and ISharedObject

`snapshot` has been removed from `IChannel` and `ISharedObject`. It is replaced by `summarize` which should be used to get a summary of the channel / shared object.

## 0.29 Breaking Changes

-   [OdspDriverUrlResolver2 renamed to OdspDriverUrlResolverForShareLink](#OdspDriverUrlResolver2-renamed-to-OdspDriverUrlResolverForShareLink)
-   [removeAllEntriesForDocId api in host storage changed](#removeAllEntriesForDocId-api-in-host-storage-changed)
-   [IContainerRuntimeBase.IProvideFluidDataStoreRegistry](#IContainerRuntimeBase.IProvideFluidDataStoreRegistry)
-   [\_createDataStoreWithProps returns IFluidRouter](#_createDataStoreWithProps-returns-IFluidRouter)
-   [FluidDataStoreRuntime.registerRequestHandler deprecated](#FluidDataStoreRuntime.registerRequestHandler-deprecated)
-   [snapshot removed from IFluidDataStoreRuntime](#snapshot-removed-from-IFluidDataStoreRuntime)
-   [getAttachSnapshot deprecated in IFluidDataStoreChannel](#getAttachSnapshot-deprecated-in-IFluidDataStoreChannel)

### OdspDriverUrlResolver2 renamed to OdspDriverUrlResolverForShareLink

`OdspDriverUrlResolver2` renamed to `OdspDriverUrlResolverForShareLink`

### removeAllEntriesForDocId api in host storage changed

`removeAllEntriesForDocId` api in host storage is now an async api.

### IContainerRuntimeBase.IProvideFluidDataStoreRegistry

`IProvideFluidDataStoreRegistry` implementation moved from IContainerRuntimeBase to IContainerRuntime. Data stores and objects should not have access to global state in container.
`IProvideFluidDataStoreRegistry` is removed from IFluidDataStoreChannel - it has not been implemented there for a while (it moved to context).

### \_createDataStoreWithProps returns IFluidRouter

`IContainerRuntimeBase._createDataStoreWithProps` returns IFluidRouter instead of IFluidDataStoreChannel. This is done to be consistent with other APIs create data stores, and ensure we do not return internal interfaces. This likely to expose areas where IFluidDataStoreChannel.bindToContext() was called manually on data store. Such usage should be re-evaluate - lifetime management should be left up to runtime, storage of any handle form data store in attached DDS will result in automatic attachment of data store (and all of its objects) to container. If absolutely needed, and only for staging, casting can be done to implement old behavior.

### FluidDataStoreRuntime.registerRequestHandler deprecated

Please use mixinRequestHandler() as a way to create custom data store runtime factory/object and append request handling to existing implementation.

### snapshot removed from IFluidDataStoreRuntime

`snapshot` has been removed from `IFluidDataStoreRuntime`.

### getAttachSnapshot deprecated in IFluidDataStoreChannel

`getAttachSnapshot()` has been deprecated in `IFluidDataStoreChannel`. It is replaced by `getAttachSummary()`.

## 0.28 Breaking Changes

-   [FileName should contain extension for ODSP driver create new path](#FileName-should-contain-extension-for-ODSP-driver-create-new-path)
-   [ODSP Driver IPersistedCache changes](#ODSP-Driver-IPersistedCache-Changes)
-   [IFluidPackage Changes](#IFluidPackage-Changes)
-   [DataObject changes](#DataObject-changes)
-   [RequestParser](#RequestParser)
-   [IFluidLodable.url is removed](#IFluidLodable.url-is-removed)
-   [Loader Constructor Changes](#Loader-Constructor-Changes)
-   [Moving DriverHeader and merge with CreateNewHeader](#moving-driverheader-and-merge-with-createnewheader)
-   [ODSP status codes moved from odsp-driver to odsp-doclib-utils](#ODSP-status-codes-moved-modules-from-odsp-driver-to-odsp-doclib-utils)

### FileName should contain extension for ODSP driver create new path

Now the ODSP driver expects file extension in the file name while creating a new detached container.

### ODSP Driver IPersistedCache-Changes

Added api `removeAllEntriesForDocId` which allows removal of all entries for a given document id. Also the schema for entries stored inside odsp `IPersistedCache` has changed.
It now stores/expect values as `IPersistedCacheValueWithEpoch`. So host needs to clear its cached entries in this version.

### IFluidPackage Changes

-   Moving IFluidPackage and IFluidCodeDetails from "@fluidframework/container-definitions" to '@fluidframework/core-interfaces'
-   Remove npm specific IPackage interface
-   Simplify the IFluidPackage by removing browser and npm specific properties
-   Add new interface IFluidBrowserPackage, and isFluidBrowserPackage which defines browser specific properties
-   Added resolveFluidPackageEnvironment helper for resolving a package environment

### DataObject changes

DataObject are now always created when Data Store is created. Full initialization for existing objects (in file) continues to happen to be on demand, i.e. when request() is processed. Full DataObject initialization does happen for newly created (detached) DataObjects.
The impact of that change is that all changed objects would get loaded by summarizer container, but would not get initialized. Before this change, summarizer would not be loading any DataObjects.
This change

1. Ensures that initial summary generated for when data store attaches to container has fully initialized object, with all DDSs created. Before this change this initial snapshot was empty in most cases.
2. Allows DataObjects to modify FluidDataStoreRuntime behavior before it gets registered and used by the rest of the system, including setting various hooks.

But it also puts more constraints on DataObject - its constructor should be light and not do any expensive work (all such work should be done in corresponding initialize methods), or access any data store runtime functionality that requires fully initialized runtime (like loading DDSs will not work in this state)

### RequestParser

RequestParser's ctor is made protected. Please replace this code

```
    const a = new RequestParser(request);
```

with this one:

```
    const a = RequestParser.create(request);
```

### IFluidLodable.url is removed

`url` property is removed. If you need a path to an object (in a container), you can use IFluidLoadable.handle.absolutePath instead.

### Loader Constructor Changes

The loader constructor has changed to now take a props object, rather than a series of paramaters. This should make it easier to construct loaders as the optional services can be easily excluded.

Before:

```typescript
const loader = new Loader(
    urlResolver,
    documentServiceFactory,
    codeLoader,
    { blockUpdateMarkers: true },
    {},
    new Map()
);
```

After:

```typescript
const loader = new Loader({
    urlResolver,
    documentServiceFactory,
    codeLoader,
});
```

if for some reason this change causes you problems, we've added a deprecated `Loader._create` method that has the same parameters as the previous constructor which can be used in the interim.

### Moving DriverHeader and merge with CreateNewHeader

Compile time only API breaking change between runtime and driver. Only impacts driver implementer.
No back-compat or mix version impact.

DriverHeader is a driver concept, so move from core-interface to driver-definitions. CreateNewHeader is also a kind of driver header, merged it into DriverHeader.

### ODSP status codes moved modules from odsp-driver to odsp-doclib-utils

Error/status codes like `offlineFetchFailureStatusCode` which used to be imported like `import { offlineFetchFailureStatusCode } from '@fluidframework/@odsp-driver';` have been moved to `odspErrorUtils.ts` in `odsp-doclib-utils`.

## 0.27 Breaking Changes

-   [Local Web Host Removed](#Local-Web-Host-Removed)

### Local Web Host Removed

Local Web host is removed. Users who are using the local web host can use examples/utils/get-session-storage-container which provides the same functionality with the detached container flow.

## 0.25 Breaking Changes

-   [External Component Loader and IComponentDefaultFactoryName removed](#External-Component-Loader-and-IComponentDefaultFactoryName-removed)
-   [MockFluidDataStoreRuntime api rename](#MockFluidDataStoreRuntime-api-rename)
-   [Local Web Host API change](#Local-Web-Host-API-change)
-   [Container runtime event changes](#Container-runtime-event-changes)
-   [Component is removed from telemetry event names](#Component-is-removed-from-telemetry-event-names)
-   [IComponentContextLegacy is removed](#IComponentContextLegacy-is-removed)
-   [~~IContainerRuntimeBase.\_createDataStoreWithProps() is removed~~](#IContainerRuntimeBase._createDataStoreWithProps-is-removed)
-   [\_createDataStore() APIs are removed](#_createDataStore-APIs-are-removed)
-   [createDataStoreWithRealizationFn() APIs are removed](<#createDataStoreWithRealizationFn()-APIs-are-removed>)
-   [getDataStore() APIs is removed](<#getDataStore()-APIs-is-removed>)
-   [Package Renames](#package-renames)
-   [IComponent and IComponent Interfaces Removed](#IComponent-and-IComponent-Interfaces-Removed)
-   [@fluidframework/odsp-utils - Minor renames and signature changes](#odsp-utils-Changes)
-   [LastEditedTrackerComponent renamed to LastEditedTrackerDataObject](#lasteditedtrackercomponent-renamed)
-   [ComponentProvider renamed to FluidObjectProvider in @fluidframework/synthesize](#componentProvider-renamed-to-fluidobjectPpovider)

### External Component Loader and IComponentDefaultFactoryName removed

The @fluidframework/external-component-loader package has been removed from the repo. In addition to this, the IFluidExportDefaultFactoryName and the corresponding IProvideFluidExportDefaultFactoryName interfaces have also been dropped.

### MockFluidDataStoreRuntime api rename

Runtime Test Utils's MockFluidDataStoreRuntime now has "requestDataStore" instead of "requestComponent"

### Local Web Host API change

The renderDefaultComponent function has been updated to be renderDefaultFluidObject

### Container runtime event changes

Container runtime now emits the event "fluidDataStoreInstantiated" instead of "componentInstantiated"

### Component is removed from telemetry event names

The following telemetry event names have been updated to drop references to the term component:

ComponentRuntimeDisposeError -> ChannelDisposeError
ComponentContextDisposeError -> FluidDataStoreContextDisposeError
SignalComponentNotFound -> SignalFluidDataStoreNotFound

### IComponentContextLegacy is removed

Deprecated in 0.18, removed.

### IContainerRuntimeBase.\_createDataStoreWithProps is removed

**Note: This change has been reverted for 0.25 and will be pushed to a later release.**

`IContainerRuntimeBase._createDataStoreWithProps()` has been removed. Please use `IContainerRuntimeBase.createDataStore()` (returns IFluidRouter).
If you need to pass props to data store, either use request() route to pass initial props directly, or to query Fluid object to interact with it (pass props / call methods to configure object).

### \_createDataStore APIs are removed

`IFluidDataStoreContext._createDataStore()` & `IContainerRuntimeBase._createDataStore()` are removed
Please switch to using one of the following APIs:

1. `IContainerRuntime.createRootDataStore()` - data store created that way is automatically bound to container. It will immediately be visible to remote clients (when/if container is attached). Such data stores are never garbage collected. Note that this API is on `IContainerRuntime` interface, which is not directly accessible to data stores. The intention is that only container owners are creating roots.
2. `IContainerRuntimeBase.createDataStore()` - creates data store that is not bound to container. In order for this store to be bound to container (and thus be observable on remote clients), ensure that handle to it (or any of its objects / DDS) is stored into any other DDS that is already bound to container. In other words, newly created data store has to be reachable (there has to be a path) from some root data store in container. If, in future, such data store becomes unreachable from one of the roots, it will be garbage collected (implementation pending).

### createDataStoreWithRealizationFn() APIs are removed

Removed from IFluidDataStoreContext & IContainerRuntime.
Consider using (Pure)DataObject(Factory) for your objects - they support passing initial args.
Otherwise consider implementing similar flow of exposing interface from your Fluid object that is used to initialize object after creation.

## getDataStore() APIs is removed

IContainerRuntime.getDataStore() is removed. Only IContainerRuntime.getRootDataStore() is available to retrieve root data stores.
For couple versions we will allow retrieving non-root data stores using this API, but this functionality is temporary and will be removed soon.
You can use handleFromLegacyUri() for creating handles from container-internal URIs (i.e., in format `/${dataStoreId}`) and resolving those containers to get to non-root data stores. Please note that this functionality is strictly added for legacy files! In future, not using handles to refer to content (and storing handles in DDSes) will result in such data stores not being reachable from roots, and thus garbage collected (deleted) from file.

### Package Renames

As a follow up to the changes in 0.24 we are updating a number of package names

-   `@fluidframework/component-core-interfaces` is renamed to `@fluidframework/core-interfaces`
-   `@fluidframework/component-runtime-definitions` is renamed to `@fluidframework/datastore-definitions`
-   `@fluidframework/component-runtime` is renamed to `@fluidframework/datastore`
-   `@fluidframework/webpack-component-loader` is renamed to `@fluidframework/webpack-fluid-loader`

### IComponent and IComponent Interfaces Removed

In 0.24 IComponent and IComponent interfaces were deprecated, they are being removed in this build. Please move to IFluidObject and IFluidObject interfaces.

### odsp-utils Changes

To support additional authentication scenarios, the signature and/or name of a few auth-related functions was modified.

### LastEditedTrackerComponent renamed

It is renamed to LastEditedTrackerDataObject

### ComponentProvider renamed to FluidObjectProvider

In the package @fluidframework/synthesize, these types are renamed:

ComponentKey -> FluidObjectKey
ComponentSymbolProvider -> FluidObjectProvider
AsyncRequiredcomponentProvider -> AsyncRequiredFluidObjectProvider
AsyncOptionalComponentProvider -> AsyncOptionalFluidObjectProvider
AsyncComponentProvider -> AsyncFluidObjectProvider
NonNullableComponent -> NonNullableFluidObject

## 0.24 Breaking Changes

This release only contains renames. There are no functional changes in this release. You should ensure you have integrated and validated up to release 0.23 before integrating this release.

This is a followup to the forward compat added in release 0.22: [Forward Compat For Loader IComponent Interfaces](#Forward-Compat-For-Loader-IComponent-Interfaces)

You should ensure all container and components hosts are running at least 0.22 before integrating this release.

The below json describes all the renames done in this release. If you have a large typescript code base, we have automation that may help. Please contact us if that is the case.

All renames are 1-1, and global case senstive and whole word find replace for all should be safe. For IComponent Interfaces, both the type and property name were re-named.

```json
{
    "dataStore": {
        "types": {
            "IComponentRuntimeChannel": "IFluidDataStoreChannel",
            "IComponentAttributes": "IFluidDataStoretAttributes",

            "IComponentContext": "IFluidDataStoreContext",
            "ComponentContext": "FluidDataStoreContext",
            "LocalComponentContext": "LocalFluidDataStoreContext",
            "RemotedComponentContext": "RemotedFluidDataStoreContext ",

            "IComponentRuntime": "IFluidDataStoreRuntime",
            "ComponentRuntime": "FluidDataStoreRuntime",
            "MockComponentRuntime": "MockFluidDataStoreRuntime"
        },
        "methods": {
            "createComponent": "_createDataStore",
            "createComponentContext": "createDataStoreContext",
            "createComponentWithProps": "createDataStoreWithProps",
            "_createComponentWithProps": "_createDataStoreWithProps",
            "createComponentWithRealizationFn": "createDataStoreWithRealizationFn",
            "getComponentRuntime": "getDataStore",
            "notifyComponentInstantiated": "notifyDataStoreInstantiated"
        }
    },

    "aquaduct": {
        "IComponentInterfaces": {
            "IProvideComponentDefaultFactoryName": "IProvideFluidExportDefaultFactoryName",
            "IComponentDefaultFactoryName": "IFluidExportDefaultFactoryName"
        },
        "types": {
            "SharedComponentFactory": "PureDataObjectFactory",
            "SharedComponent": "PureDataObject",

            "PrimedComponentFactory": "DataObjectFactory",
            "PrimedComponent": "DataObject",

            "ContainerRuntimeFactoryWithDefaultComponent": "ContainerRuntimeFactoryWithDefaultDataStore",

            "defaultComponentRuntimeRequestHandler": "defaultRouteRequestHandler"
        },
        "methods": {
            "getComponent": "requestFluidObject",
            "asComponent": "asFluidObject",
            "createAndAttachComponent": "createAndAttachDataStore",
            "getComponentFromDirectory": "getFluidObjectFromDirectory",
            "getComponent_UNSAFE": "requestFluidObject_UNSAFE",
            "componentInitializingFirstTime": "initializingFirstTime",
            "componentInitializingFromExisting": "initializingFromExisting",
            "componentHasInitialized": "hasInitialized"
        }
    },

    "fluidObject": {
        "IComponentInterfaces": {
            "IProvideComponentRouter": "IProvideFluidRouter",
            "IComponentRouter": "IFluidRouter",

            "IProvideComponentLoadable": "IProvideFluidLoadable",
            "IComponentLoadable": "IFluidLoadable",

            "IProvideComponentHandle": "IProvideFluidHandle",
            "IComponentHandle": "IFluidHandle",

            "IProvideComponentHandleContext": "IProvideFluidHandleContext",
            "IComponentHandleContext": "IFluidHandleContext",

            "IProvideComponentSerializer": "IProvideFluidSerializer",
            "IComponentSerializer": "IFluidSerializer",

            "IProvideComponentRunnable": "IProvideFluidRunnable",
            "IComponentRunnable": "IFluidRunnable",

            "IProvideComponentConfiguration": "IProvideFluidConfiguration",
            "IComponentConfiguration": "IFluidConfiguration",

            "IProvideComponentHTMLView": "IProvideFluidHTMLView",
            "IComponentHTMLView": "IFluidHTMLView",
            "IComponentHTMLOptions": "IFluidHTMLOptions",

            "IProvideComponentMountableView": "IProvideFluidMountableView",
            "IComponentMountableViewClass": "IFluidMountableViewClass",
            "IComponentMountableView": "IFluidMountableView",

            "IProvideComponentLastEditedTracker": "IProvideFluidLastEditedTracker",
            "IComponentLastEditedTracker": "IFluidLastEditedTracker",

            "IProvideComponentRegistry": "IProvideFluidDataStoreRegistry",
            "IComponentRegistry": "IFluidDataStoreRegistry",

            "IProvideComponentFactory": "IProvideFluidDataStoreFactory",
            "IComponentFactory": "IFluidDataStoreFactory",

            "IProvideComponentCollection": "IProvideFluidObjectCollection",
            "IComponentCollection": "IFluidObjectCollection",

            "IProvideComponentDependencySynthesizer": "IProvideFluidDependencySynthesizer",
            "IComponentDependencySynthesizer": "IFluidDependencySynthesizer",

            "IProvideComponentTokenProvider": "IProvideFluidTokenProvider",
            "IComponentTokenProvider": "IFluidTokenProvider"
        },
        "types": {
            "IComponent": "IFluidObject",
            "fluid/component": "fluid/object",

            "SharedObjectComponentHandle": "SharedObjectHandle",
            "RemoteComponentHandle": "RemoteFluidObjectHandle",
            "ComponentHandle": "FluidObjectHandle",
            "ComponentSerializer": "FluidSerializer",

            "ComponentHandleContext": "FluidHandleContext",

            "ComponentRegistryEntry": "FluidDataStoreRegistryEntry",
            "NamedComponentRegistryEntry": "NamedFluidDataStoreRegistryEntry",
            "NamedComponentRegistryEntries": "NamedFluidDataStoreRegistryEntries",
            "ComponentRegistry": "FluidDataStoreRegistry",
            "ContainerRuntimeComponentRegistry": "ContainerRuntimeDataStoreRegistry"
        },
        "methods": {
            "instantiateComponent": "instantiateDataStore"
        }
    }
}
```

## 0.23 Breaking Changes

-   [Removed `collaborating` event on IComponentRuntime](#Removed-`collaborating`-event-on-IComponentRuntime)
-   [ISharedObjectFactory rename](#ISharedObjectFactory)
-   [LocalSessionStorageDbFactory moved to @fluidframework/local-driver](LocalSessionStorageDbFactory-moved-to-@fluidframework/local-driver)

### Removed `collaborating` event on IComponentRuntime

Component Runtime no longer fires the collaborating event on attaching. Now it fires `attaching` event.

### ISharedObjectFactory

`ISharedObjectFactory` renamed to `IChannelFactory` and moved from `@fluidframework/shared-object-base` to `@fluidframework/datastore-definitions`

### LocalSessionStorageDbFactory moved to @fluidframework/local-driver

Previously, `LocalSessionStorageDbFactory` was part of the `@fluidframework/webpack-component-loader` package. It has been moved to the `@fluidframework/local-driver` package.

## 0.22 Breaking Changes

-   [Deprecated `path` from `IComponentHandleContext`](#Deprecated-`path`-from-`IComponentHandleContext`)
-   [Dynamically loaded components compiled against older versions of runtime](#Dynamically-loaded-components)
-   [ContainerRuntime.load Request Handler Changes](#ContainerRuntime.load-Request-Handler-Changes)
-   [IComponentHTMLVisual removed](#IComponentHTMLVisual-removed)
-   [IComponentReactViewable deprecated](#IComponentReactViewable-deprecated)
-   [Forward Compat For Loader IComponent Interfaces](#Forward-Compat-For-Loader-IComponent-Interfaces)
-   [Add Undefined to getAbsoluteUrl return type](#Add-Undefined-to-getAbsoluteUrl-return-type)
-   [Renamed TestDeltaStorageService, TestDocumentDeltaConnection, TestDocumentService, TestDocumentServiceFactory and TestResolver](#Renamed-TestDeltaStorageService,-TestDocumentDeltaConnection,-TestDocumentService,-TestDocumentServiceFactory-and-TestResolver)
-   [DocumentDeltaEventManager has been renamed and moved to "@fluidframework/test-utils"](#DocumentDeltaEventManager-has-been-renamed-and-moved-to-"@fluidframework/test-utils")
-   [`isAttached` replaced with `attachState` property](#`isAttached`-replaced-with-`attachState`-property)

### Deprecated `path` from `IComponentHandleContext`

Deprecated the `path` field from the interface `IComponentHandleContext`. This means that `IComponentHandle` will not have this going forward as well.

Added an `absolutePath` field to `IComponentHandleContext` which is the absolute path to reach it from the container runtime.

### Dynamically loaded components

Components that were compiled against Fluid Framework <= 0.19.x releases will fail to load. A bunch of APIs has been deprecated in 0.20 & 0.21 and back compat support is being removed in 0.22. Some of the key APIs are:

-   IComponentRuntime.attach
-   ContainerContext.isAttached
-   ContainerContext.isLocal
    Such components needs to be compiled against >= 0.21 runtime and can be used in container that is built using >= 0.21 runtime as well.

### ContainerRuntime.load Request Handler Changes

ContainerRuntime.load no longer accepts an array of RuntimeRequestHandlers. It has been changed to a single function parameter with a compatible signature:
`requestHandler?: (request: IRequest, runtime: IContainerRuntime) => Promise<IResponse>`

To continue to use RuntimeRequestHandlers you can used the `RuntimeRequestHandlerBuilder` in the package `@fluidframework/request-handler`

example:

```typescript
const builder = new RuntimeRequestHandlerBuilder();
builder.pushHandler(...this.requestHandlers);
builder.pushHandler(defaultRouteRequestHandler("defaultComponent"));
builder.pushHandler(innerRequestHandler());

const runtime = await ContainerRuntime.load(
    context,
    this.registryEntries,
    async (req, rt) => builder.handleRequest(req, rt),
    undefined,
    scope
);
```

Additionally the class `RequestParser` has been moved to the `@fluidframework/runtime-utils` package

This will allow consumers of our ContainerRuntime to substitute other routing frameworks more easily.

### IComponentHTMLVisual removed

The `IComponentHTMLVisual` interface was deprecated in 0.21, and is now removed in 0.22. To support multiview scenarios, consider split view/model patterns like those demonstrated in the multiview sample.

### IComponentReactViewable deprecated

The `IComponentReactViewable` interface is deprecated and will be removed in an upcoming release. For multiview scenarios, instead use a pattern like the one demonstrated in the sample in /components/experimental/multiview. This sample demonstrates how to create multiple views for a component.

### Forward Compat For Loader IComponent Interfaces

As part of the Fluid Data Library (FDL) and Fluid Component Library (FCL) split we will be renaming a significant number of out interfaces. Some of these interfaces are used across the loader -> runtime boundary. For these interfaces we have introduced the newly renamed interfaces in this release. This will allow Host's to implment forward compatbitiy for these interfaces, so they are not broken when the implementations themselves are renamed.

-   `IComponentLastEditedTracker` will become `IFluidLastEditedTracker`
-   `IComponentHTMLView` will become `IFluidHTMLView`
-   `IComponentMountableViewClass` will become `IFluidMountableViewClass`
-   `IComponentLoadable` will become `IFluidLoadable`
-   `IComponentRunnable` will become `IFluidRunnable`
-   `IComponentConfiguration` will become `IFluidConfiguration`
-   `IComponentRouter` will become `IFluidRouter`
-   `IComponentHandleContext` will become `IFluidHandleContext`
-   `IComponentHandle` will become `IFluidHandle`
-   `IComponentSerializer `will become `IFluidSerializer`
-   `IComponentTokenProvider` will become `IFluidTokenProvider`

`IComponent` will also become `IFluidObject`, and the mime type for for requests will change from `fluid/component` to `fluid/object`

To ensure forward compatability when accessing the above interfaces outside the context of a container e.g. from the host, you should use the nullish coalesing operator (??).

For example

```typescript
        if (response.status !== 200 ||
            !(
                response.mimeType === "fluid/component" ||
                response.mimeType === "fluid/object"
            )) {
            return undefined;
        }

        const fluidObject = response.value as IComponent & IFluidObject;
        return fluidObject.IComponentHTMLView ?? fluidObject.IFluidHTMLView.

```

### Add Undefined to getAbsoluteUrl return type

getAbsoluteUrl on the container runtime and component context now returns `string | undefined`. `undefined` will be returned if the container or component is not attached. You can determine if a component is attached and get its url with the below snippit:

```typescript
import { waitForAttach } from "@fluidframework/aqueduct";


protected async hasInitialized() {
        waitForAttach(this.runtime)
            .then(async () => {
                const url = await this.context.getAbsoluteUrl(this.url);
                this._absoluteUrl = url;
                this.emit("stateChanged");
            })
            .catch(console.error);
}
```

### Renamed TestDeltaStorageService, TestDocumentDeltaConnection, TestDocumentService, TestDocumentServiceFactory and TestResolver

Renamed the following in "@fluidframework/local-driver" since these are used beyond testing:

-   `TestDeltaStorageService` -> `LocalDeltaStorageService`
-   `TestDocumentDeltaConnection` -> `LocalDocumentDeltaConnection`
-   `TestDocumentService` -> `LocalDocumentService`
-   `TestDocumentServiceFactory` -> `LocalDocumentServiceFactory`
-   `TestResolver` -> `LocalResolver`

### DocumentDeltaEventManager has been renamed and moved to "@fluidframework/test-utils"

`DocumentDeltaEventManager` has moved to "@fluidframework/test-utils" and renamed to `OpProcessingController`.

The `registerDocuments` method has been renamed to `addDeltaManagers` and should be called with a list of delta managers. Similarly, all the other methods have been updated to be called with delta managers.

So, the usage has now changed to pass in the deltaManager from the object that was passed earlier. For example:

```typescript
// Old usage
containerDeltaEventManager = new DocumentDeltaEventManager(
    deltaConnectionServer
);
containerDeltaEventManager.registerDocuments(
    component1.runtime,
    component2.runtime
);

// New usage
opProcessingController = new OpProcessingController(deltaConnectionServer);
opProcessingController.addDeltaManagers(
    component1.runtime.deltaManager,
    component2.runtime.deltaManager
);
```

### `isAttached` replaced with `attachState` property

`isAttached` is replaced with `attachState` property on `IContainerContext`, `IContainerRuntime` and `IComponentContext`.
`isAttached` returned true when the entity was either attaching or attached to the storage.
So if `attachState` is `AttachState.Attaching` or `AttachState.Attached` then `isAttached` would have returned true.
Attaching is introduced in regards to Detached container where there is a time where state is neither AttachState.Detached nor AttachState.Attached.

## 0.21 Breaking Changes

-   [Removed `@fluidframework/local-test-utils`](#removed-`@fluidframework/local-test-utils`)
-   [IComponentHTMLVisual deprecated](#IComponentHTMLVisual-deprecated)
-   [createValueType removed from SharedMap and SharedDirectory](#createValueType-removed-from-SharedMap-and-SharedDirectory)
-   [Sequence snapshot format change](#Sequence-snapshot-format-change)
-   [isLocal api removed](#isLocal-api-removed)
-   [register/attach api renames on handles, components and dds](#register/attach-api-rename-on-handles,-components-and-dds)
-   [Error handling changes](#Error-handling-changes)

### Removed `@fluidframework/local-test-utils`

Removed this package so classes like `TestHost` are no longer supported. Please contact us if there were dependencies on this or if any assistance in required to get rid of it.

### IComponentHTMLVisual deprecated

The `IComponentHTMLVisual` interface is deprecated and will be removed in an upcoming release. For multiview scenarios, instead use a pattern like the one demonstrated in the sample in /components/experimental/multiview. This sample demonstrates how to create multiple views for a component.

### createValueType removed from SharedMap and SharedDirectory

The `createValueType()` method on `SharedMap` and `SharedDirectory` was deprecated in 0.20, and is now removed in 0.21. If `Counter` functionality is required, the `@fluidframework/counter` DDS can be used for counter functionality.

### isLocal api removed

isLocal api is removed from the repo. It is now replaced with isAttached which tells that the entity is attached or getting attached to storage. So its meaning is opposite to isLocal.

### register/attach api renames on handles, components and dds

Register on dds and attach on data store runtime is renamed to bindToContext(). attach on handles is renamed to attachGraph().

### Error handling changes

ErrorType enum has been broken into 3 distinct enums / layers:

1. [ContainerErrorType](./packages/loader/container-definitions/src/error.ts) - errors & warnings raised at loader level
2. [OdspErrorType](./packages/drivers/odsp-driver/src/odspError.ts) and [R11sErrorType](./packages/drivers/routerlicious-driver/src/documentDeltaConnection.ts) - errors raised by ODSP and R11S drivers.
3. Runtime errors, like `"summarizingError"`, `"dataCorruptionError"`. This class of errors it not pre-determined and depends on type of container loaded.

[ICriticalContainerError.errorType](./packages/loader/container-definitions/src/error.ts) is now a string, not enum, as loader has no visibility into full set of errors that can be potentially raised. Hosting application may package different drivers and open different types of containers, thus making errors list raised at container level dynamic.

### Sequence snapshot format change

Due to a change in the sequence's snapshot format clients running a version less than 0.19 will not be able to load snapshots generated in 0.21. This will affect all sequence types includes shared string, and sparse matrix. If you need to support pre-0.19 clients please contact us for mitigations.

## 0.20 Breaking Changes

-   [Value types deprecated on SharedMap and SharedDirectory](#Value-types-deprecated-on-sharedmap-and-shareddirectory)
-   [rename @fluidframework/aqueduct-react to @fluidframework/react-inputs](#rename-@fluidframework/aqueduct-react-to-@fluidframework/react-inputs)

### Value types deprecated on SharedMap and SharedDirectory

The `Counter` value type and `createValueType()` method on `SharedMap` and `SharedDirectory` are now deprecated and will be removed in an upcoming release. Instead, the `@fluidframework/counter` DDS can be used for counter functionality.

### rename @fluidframework/aqueduct-react to @fluidframework/react-inputs

aqueduct-react is actually just a react library and renamed it to reflect such.

## 0.19 Breaking Changes

-   [Container's "error" event](#Container-Error-Event)
-   [IUrlResolver change from requestUrl to getAbsoluteUrl](#IUrlResolver-change-from-requestUrl-to-getAbsoluteUrl)
-   [Package rename from `@microsoft/fluid-*` to `@fluidframework/*`](#package-rename)

### Package rename

Package with the prefix "@microsoft/fluid-" is renamed to "@fluidframework/" to take advanage a separate namespace for Fluid Framework SDK packages.

### Container Error Event

"error" event is gone. All critical errors are raised on "closed" event via optiona error object.
"warning" event is added to expose warnings. Currently it contains summarizer errors and throttling errors.

### IUrlResolver change from requestUrl to getAbsoluteUrl

As we continue to refine our API around detached containers, and component urls, we've renamed IUrlResolver from requestUrl to getAbsoluteUrl

## 0.18 Breaking Changes

-   [App Id removed as a parameter to OdspDocumentServiceFactory](#App-Id-removed-as-a-parameter-to-OdspDocumentServiceFactory)
-   [ConsensusRegisterCollection now supports storing handles](#ConsensusRegisterCollection-now-supports-storing-handles)
-   [Summarizing errors on parent container](#Summarizing-errors-on-parent-container)
-   [OdspDocumentServiceFactory no longer requires a logger]
    (#OdspDocumentServiceFactory-no-longer-requires-a-logger)

### `App Id` removed as a parameter to OdspDocumentServiceFactory

`@microsoft/fluid-odsp-driver` no longer requires consumers to pass in an app id as an input. Consumers should simply remove this parameter from the OdspDocumentServiceFactory/OdspDocumentServiceFactoryWithCodeSplit constructor.

### ConsensusRegisterCollection now supports storing handles

ConsensusRegisterCollection will properly serialize/deserialize handles added as values.

### Summarizing errors on parent container

The parent container of the summarizing container will now raise "error" events related to summarization problems. These will be of type `ISummarizingError` and will have a description indicating either a problem creating the summarizing container, a problem generating a summary, or a nack or ack wait timeout from the server.

### OdspDocumentServiceFactory no longer requires a logger

The logger will be passed in on createDocumentService or createContainer, no need to pass in one on construction of OdspDocumentServiceFactory.

## 0.17 and earlier Breaking Changes

For older versions' breaking changes, go [here](https://github.com/microsoft/FluidFramework/blob/release/0.17.x/BREAKING.md)<|MERGE_RESOLUTION|>--- conflicted
+++ resolved
@@ -14,15 +14,6 @@
 - Provide guidance on how the change should be consumed if applicable, such as by specifying replacement APIs.
 - Consider providing code examples as part of guidance for non-trivial changes.
 
-<<<<<<< HEAD
-# 1.1.0
-
-## 1.1.0 Upcoming changes
-- [IContainerRuntime.createRootDataStore is deprecated](#icontainerruntimecreaterootdatastore-is-deprecated)
-
- ### IContainerRuntime.createRootDataStore is deprecated
- See [#9660](https://github.com/microsoft/FluidFramework/issues/9660). The API is vulnerable to name conflicts, which lead to invalid documents. As a replacement, create a regular datastore using the `IContainerRuntimeBase.createDataStore` function, then alias the datastore by using the `IDataStore.trySetAlias` function and specify a string value to serve as the alias to which the datastore needs to be bound. If successful, "Success" will be returned, and a call to `getRootDataStore` with the alias as parameter will return the same datastore.
-=======
 # 2.0.0
 
 ## 2.0.0 Upcoming changes
@@ -48,7 +39,14 @@
 
 ### Remove TelemetryDataTag.PackageData
 `TelemetryDataTag.PackageData` has been removed. Migrate all usage to `TelemetryDataTag.CodeArtifact` instead.
->>>>>>> 7257de2d
+
+# 1.1.0
+
+## 1.1.0 Upcoming changes
+- [IContainerRuntime.createRootDataStore is deprecated](#icontainerruntimecreaterootdatastore-is-deprecated)
+
+ ### IContainerRuntime.createRootDataStore is deprecated
+ See [#9660](https://github.com/microsoft/FluidFramework/issues/9660). The API is vulnerable to name conflicts, which lead to invalid documents. As a replacement, create a regular datastore using the `IContainerRuntimeBase.createDataStore` function, then alias the datastore by using the `IDataStore.trySetAlias` function and specify a string value to serve as the alias to which the datastore needs to be bound. If successful, "Success" will be returned, and a call to `getRootDataStore` with the alias as parameter will return the same datastore.
 
 # 1.0.0
 
