--- conflicted
+++ resolved
@@ -2045,7 +2045,7 @@
     engines: {node: '>=6'}
     dependencies:
       pify: 4.0.1
-      semver: 5.7.1
+      semver: 5.7.2
     dev: true
 
   /merge2/1.4.1:
@@ -2115,13 +2115,8 @@
     resolution: {integrity: sha512-/5CMN3T0R4XTj4DcGaexo+roZSdSFW/0AOOTROrjxzCG1wrWXEsGbRKevjlIL+ZDE4sZlJr5ED4YW0yqmkK+eA==}
     dependencies:
       hosted-git-info: 2.8.9
-<<<<<<< HEAD
-      resolve: 1.22.2
+      resolve: 1.21.0
       semver: 5.7.2
-=======
-      resolve: 1.21.0
-      semver: 5.7.1
->>>>>>> cdb23b3a
       validate-npm-package-license: 3.0.4
     dev: false
 
